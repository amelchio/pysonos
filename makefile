
<<<<<<< HEAD
lint: pysonos
	flake8 pysonos
	pylint pysonos
=======
lint: soco
	flake8 soco
	flake8 --ignore=F401,F841 tests
	pylint soco
>>>>>>> 1cccc4bf

test:
	py.test

docs:
	$(MAKE) -C doc html
	@echo "\033[95m\n\nBuild successful! View the docs at doc/_build/html/index.html.\n\033[0m"

clean:
	find . -name '*.py[co]' -delete

	find . -name '*~' -delete
	find . -name '__pycache__' -delete
	rm -rf pysonos.egg-info
	rm -rf dist
	$(MAKE) -C doc clean

.PHONY: lint docs test clean<|MERGE_RESOLUTION|>--- conflicted
+++ resolved
@@ -1,14 +1,7 @@
 
-<<<<<<< HEAD
 lint: pysonos
 	flake8 pysonos
 	pylint pysonos
-=======
-lint: soco
-	flake8 soco
-	flake8 --ignore=F401,F841 tests
-	pylint soco
->>>>>>> 1cccc4bf
 
 test:
 	py.test
