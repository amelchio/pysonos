from unittest import mock
import pytest
import requests_mock

from pysonos import SoCo
from pysonos.data_structures import DidlMusicTrack, to_didl_string
from pysonos.exceptions import (
    SoCoSlaveException,
    SoCoUPnPException,
    SoCoNotVisibleException,
    NotSupportedException,
)
from pysonos.groups import ZoneGroup
from pysonos.xml import XML

IP_ADDR = "192.168.1.101"


@pytest.fixture()
def moco():
    """A mock soco with fake services and hardcoded is_coordinator.

    Allows calls to services to be tracked. Should not cause any network
    access
    """
    services = (
        "AVTransport",
        "RenderingControl",
        "DeviceProperties",
        "ContentDirectory",
        "ZoneGroupTopology",
        "GroupRenderingControl",
    )
    patchers = [mock.patch("pysonos.core.{}".format(service)) for service in services]
    for patch in patchers:
        patch.start()
    with mock.patch(
        "pysonos.SoCo.is_coordinator", new_callable=mock.PropertyMock
    ) as is_coord:
        is_coord = True
        yield SoCo(IP_ADDR)
    for patch in reversed(patchers):
        patch.stop()


@pytest.fixture()
def moco_only_on_master():
    """A mock soco with fake services.

    Allows calls to services to be tracked. Should not cause any network
    access
    """
    services = (
        "AVTransport",
        "RenderingControl",
        "DeviceProperties",
        "ContentDirectory",
        "ZoneGroupTopology",
        "GroupRenderingControl",
    )
    patchers = [mock.patch("pysonos.core.{}".format(service)) for service in services]
    for patch in patchers:
        patch.start()
    yield SoCo(IP_ADDR)
    for patch in reversed(patchers):
        patch.stop()


ZGS = (
    """<ZoneGroupState>
      <ZoneGroups>
        <ZoneGroup Coordinator="RINCON_000XXX1400" ID="RINCON_000E5876A0E801400:210">
          <ZoneGroupMember
              UUID="RINCON_000XXX1400"
              Location="http://192.168.1.101:1400/xml/device_description.xml"
              ZoneName="Kitchen"
              Icon="x-rincon-roomicon:kitchen"
              Configuration="1"
              SoftwareVersion="49.2-64250"
              MinCompatibleVersion="48.0-00000"
              LegacyCompatibleVersion="36.0-00000"
              BootSeq="162"
              TVConfigurationError="0"
              HdmiCecAvailable="0"
              WirelessMode="0"
              WirelessLeafOnly="0"
              HasConfiguredSSID="1"
              ChannelFreq="2437"
              BehindWifiExtender="0"
              WifiEnabled="1"
              Orientation="0"
              RoomCalibrationState="4"
              SecureRegState="3"
              VoiceConfigState="0"
              MicEnabled="0"
              AirPlayEnabled="0"
              IdleState="1"
              MoreInfo=""/>
          <ZoneGroupMember
              UUID="RINCON_B8E93781F3EA01400"
              Location="http://192.168.1.31:1400/xml/device_description.xml"
              ZoneName="Living Room"
              Icon="x-rincon-roomicon:masterbedroom"
              Configuration="1"
              SoftwareVersion="49.2-64250"
              MinCompatibleVersion="48.0-00000"
              LegacyCompatibleVersion="36.0-00000"
              BootSeq="226"
              TVConfigurationError="0"
              HdmiCecAvailable="0"
              WirelessMode="0"
              WirelessLeafOnly="0"
              HasConfiguredSSID="1"
              ChannelFreq="2437"
              BehindWifiExtender="0"
              WifiEnabled="1"
              Orientation="0"
              RoomCalibrationState="4"
              SecureRegState="3"
              VoiceConfigState="0"
              MicEnabled="0"
              AirPlayEnabled="0"
              IdleState="1"
              MoreInfo=""/>
        </ZoneGroup>
        <ZoneGroup Coordinator="RINCON_000E58A53FAE01400" """
    """ID="RINCON_000E58A53FAE01400:107">
          <ZoneGroupMember
              UUID="RINCON_000E58A53FAE01400"
              Location="http://192.168.1.173:1400/xml/device_description.xml"
              ZoneName="Stue"
              Icon="x-rincon-roomicon:living"
              Configuration="1"
              SoftwareVersion="49.2-64250"
              MinCompatibleVersion="48.0-00000"
              LegacyCompatibleVersion="36.0-00000"
              BootSeq="1777"
              TVConfigurationError="0"
              HdmiCecAvailable="0"
              WirelessMode="0"
              WirelessLeafOnly="0"
              HasConfiguredSSID="0"
              ChannelFreq="2437"
              BehindWifiExtender="0"
              WifiEnabled="1"
              Orientation="0"
              RoomCalibrationState="4"
              SecureRegState="3"
              VoiceConfigState="0"
              MicEnabled="0"
              AirPlayEnabled="0"
              IdleState="1"
              MoreInfo=""/>
        </ZoneGroup>
        <ZoneGroup Coordinator="RINCON_000E5884455C01400" """
    """ID="RINCON_000E5884455C01400:114">
          <ZoneGroupMember
              UUID="RINCON_000E5884455C01400"
              Location="http://192.168.1.197:1400/xml/device_description.xml"
              ZoneName="Kontor"
              Icon="x-rincon-roomicon:office"
              Configuration="1"
              SoftwareVersion="49.2-64250"
              MinCompatibleVersion="48.0-00000"
              LegacyCompatibleVersion="36.0-00000"
              BootSeq="196"
              TVConfigurationError="0"
              HdmiCecAvailable="0"
              WirelessMode="0"
              WirelessLeafOnly="0"
              HasConfiguredSSID="1"
              ChannelFreq="2437"
              BehindWifiExtender="0"
              WifiEnabled="1"
              Orientation="0"
              RoomCalibrationState="4"
              SecureRegState="3"
              VoiceConfigState="0"
              MicEnabled="0"
              AirPlayEnabled="0"
              IdleState="0"
              MoreInfo=""/>
        </ZoneGroup>
      </ZoneGroups>
      <VanishedDevices></VanishedDevices>
    </ZoneGroupState>"""
)


<<<<<<< HEAD

@pytest.yield_fixture
=======
@pytest.fixture()
>>>>>>> d05ad50a
def moco_zgs(moco):
    """A mock soco with zone group state."""
    moco.zoneGroupTopology.GetZoneGroupState.return_value = {"ZoneGroupState": ZGS}
    yield moco


class TestSoco:
    device_description = (
        """<?xml version="1.0" encoding="utf-8" ?>
        <root xmlns="urn:schemas-upnp-org:device-1-0">
          <specVersion>
            <major>1</major>
            <minor>0</minor>
          </specVersion>
          <device>
            <deviceType>urn:schemas-upnp-org:device:ZonePlayer:1</deviceType>
            <friendlyName>"""
        + IP_ADDR
        + """ - Sonos Play:5</friendlyName>
            <manufacturer>Sonos, Inc.</manufacturer>
            <manufacturerURL>http://www.sonos.com</manufacturerURL>
            <modelNumber>S3</modelNumber>
            <modelDescription>Sonos Play:5</modelDescription>
            <modelName>Sonos Play:3</modelName>
            <modelURL>http://www.sonos.com/products/zoneplayers/S5</modelURL>
            <softwareVersion>49.2-64250</softwareVersion>
            <hardwareVersion>1.8.1.2-2</hardwareVersion>
            <serialNum>00-11-22-33-44-55:E</serialNum>
            <UDN>uuid:RINCON_000E5884455C01400</UDN>
            <iconList>
              <icon>
                <id>0</id>
                <mimetype>image/png</mimetype>
                <width>48</width>
                <height>48</height>
                <depth>24</depth>
                <url>/img/icon-S3.png</url>
              </icon>
            </iconList>
            <minCompatibleVersion>48.0-00000</minCompatibleVersion>
            <legacyCompatibleVersion>36.0-00000</legacyCompatibleVersion>
            <apiVersion>1.11.1</apiVersion>
            <minApiVersion>1.1.0</minApiVersion>
            <displayVersion>10.1.2</displayVersion>
            <extraVersion>OTP: 1.1.1(1-16-4-zp5s-0.5)</extraVersion>
            <roomName>Room</roomName>
            <displayName>Play:5</displayName>
            <zoneType>5</zoneType>
            <feature1>0x02000002</feature1>
            <feature2>0x00006172</feature2>
            <feature3>0x0003002a</feature3>
            <seriesid>P100</seriesid>
            <variant>0</variant>
            <internalSpeakerSize>3</internalSpeakerSize>
            <bassExtension>0.000</bassExtension>
            <satGainOffset>0.000</satGainOffset>
            <memory>32</memory>
            <flash>32</flash>
            <flashRepartitioned>1</flashRepartitioned>
            <ampOnTime>425</ampOnTime>
            <retailMode>0</retailMode>
            <serviceList>
              <service>
                <serviceType>urn:schemas-upnp-org:service:AlarmClock:1</serviceType>
                <serviceId>urn:upnp-org:serviceId:AlarmClock</serviceId>
                <controlURL>/AlarmClock/Control</controlURL>
                <eventSubURL>/AlarmClock/Event</eventSubURL>
                <SCPDURL>/xml/AlarmClock1.xml</SCPDURL>
              </service>
              <service>
                <serviceType>urn:schemas-upnp-org:service:MusicServices:1</serviceType>
                <serviceId>urn:upnp-org:serviceId:MusicServices</serviceId>
                <controlURL>/MusicServices/Control</controlURL>
                <eventSubURL>/MusicServices/Event</eventSubURL>
                <SCPDURL>/xml/MusicServices1.xml</SCPDURL>
              </service>
              <service>
                <serviceType>urn:schemas-upnp-org:service:AudioIn:1</serviceType>
                <serviceId>urn:upnp-org:serviceId:AudioIn</serviceId>
                <controlURL>/AudioIn/Control</controlURL>
                <eventSubURL>/AudioIn/Event</eventSubURL>
                <SCPDURL>/xml/AudioIn1.xml</SCPDURL>
              </service>
              <service>
                <serviceType>urn:schemas-upnp-org:service:DeviceProperties:1</serviceType>
                <serviceId>urn:upnp-org:serviceId:DeviceProperties</serviceId>
                <controlURL>/DeviceProperties/Control</controlURL>
                <eventSubURL>/DeviceProperties/Event</eventSubURL>
                <SCPDURL>/xml/DeviceProperties1.xml</SCPDURL>
              </service>
              <service>
                <serviceType>urn:schemas-upnp-org:service:SystemProperties:1</serviceType>
                <serviceId>urn:upnp-org:serviceId:SystemProperties</serviceId>
                <controlURL>/SystemProperties/Control</controlURL>
                <eventSubURL>/SystemProperties/Event</eventSubURL>
                <SCPDURL>/xml/SystemProperties1.xml</SCPDURL>
              </service>
              <service>
                <serviceType>urn:schemas-upnp-org:service:ZoneGroupTopology:1</serviceType>
                <serviceId>urn:upnp-org:serviceId:ZoneGroupTopology</serviceId>
                <controlURL>/ZoneGroupTopology/Control</controlURL>
                <eventSubURL>/ZoneGroupTopology/Event</eventSubURL>
                <SCPDURL>/xml/ZoneGroupTopology1.xml</SCPDURL>
              </service>
              <service>
                <serviceType>urn:schemas-upnp-org:service:GroupManagement:1</serviceType>
                <serviceId>urn:upnp-org:serviceId:GroupManagement</serviceId>
                <controlURL>/GroupManagement/Control</controlURL>
                <eventSubURL>/GroupManagement/Event</eventSubURL>
                <SCPDURL>/xml/GroupManagement1.xml</SCPDURL>
              </service>
              <service>
                <serviceType>urn:schemas-tencent-com:service:QPlay:1</serviceType>
                <serviceId>urn:tencent-com:serviceId:QPlay</serviceId>
                <controlURL>/QPlay/Control</controlURL>
                <eventSubURL>/QPlay/Event</eventSubURL>
                <SCPDURL>/xml/QPlay1.xml</SCPDURL>
              </service>
            </serviceList>
            <deviceList>
              <device>
          <deviceType>urn:schemas-upnp-org:device:MediaServer:1</deviceType>
          <friendlyName>192.168.1.197 - Sonos Play:5 Media Server</friendlyName>
          <manufacturer>Sonos, Inc.</manufacturer>
          <manufacturerURL>http://www.sonos.com</manufacturerURL>
          <modelNumber>S5</modelNumber>
          <modelDescription>Sonos Play:5 Media Server</modelDescription>
          <modelName>Sonos Play:5</modelName>
          <modelURL>http://www.sonos.com/products/zoneplayers/S5</modelURL>
          <UDN>uuid:RINCON_000E5884455C01400_MS</UDN>
          <serviceList>
            <service>
              <serviceType>urn:schemas-upnp-org:service:ContentDirectory:1</serviceType>
              <serviceId>urn:upnp-org:serviceId:ContentDirectory</serviceId>
              <controlURL>/MediaServer/ContentDirectory/Control</controlURL>
              <eventSubURL>/MediaServer/ContentDirectory/Event</eventSubURL>
              <SCPDURL>/xml/ContentDirectory1.xml</SCPDURL>
            </service>
            <service>
              <serviceType>urn:schemas-upnp-org:service:ConnectionManager:1</serviceType>
                    <serviceId>urn:upnp-org:serviceId:ConnectionManager</serviceId>
                    <controlURL>/MediaServer/ConnectionManager/Control</controlURL>
                    <eventSubURL>/MediaServer/ConnectionManager/Event</eventSubURL>
                    <SCPDURL>/xml/ConnectionManager1.xml</SCPDURL>
                  </service>
                </serviceList>
              </device>
              <device>
                <deviceType>urn:schemas-upnp-org:device:MediaRenderer:1</deviceType>
          <friendlyName>Kontor - Sonos Play:5 Media Renderer</friendlyName>
          <manufacturer>Sonos, Inc.</manufacturer>
          <manufacturerURL>http://www.sonos.com</manufacturerURL>
          <modelNumber>S5</modelNumber>
          <modelDescription>Sonos Play:5 Media Renderer</modelDescription>
          <modelName>Sonos Play:5</modelName>
          <modelURL>http://www.sonos.com/products/zoneplayers/S5</modelURL>
                <UDN>uuid:RINCON_000E5884455C01400_MR</UDN>
                <serviceList>
                  <service>
                    <serviceType>urn:schemas-upnp-org:service:RenderingControl:1</serviceType>
                    <serviceId>urn:upnp-org:serviceId:RenderingControl</serviceId>
                    <controlURL>/MediaRenderer/RenderingControl/Control</controlURL>
                    <eventSubURL>/MediaRenderer/RenderingControl/Event</eventSubURL>
                    <SCPDURL>/xml/RenderingControl1.xml</SCPDURL>
                  </service>
                  <service>
                    <serviceType>urn:schemas-upnp-org:service:ConnectionManager:1</serviceType>
                    <serviceId>urn:upnp-org:serviceId:ConnectionManager</serviceId>
                    <controlURL>/MediaRenderer/ConnectionManager/Control</controlURL>
                    <eventSubURL>/MediaRenderer/ConnectionManager/Event</eventSubURL>
                    <SCPDURL>/xml/ConnectionManager1.xml</SCPDURL>
                  </service>
                  <service>
                    <serviceType>urn:schemas-upnp-org:service:AVTransport:1</serviceType>
                    <serviceId>urn:upnp-org:serviceId:AVTransport</serviceId>
                    <controlURL>/MediaRenderer/AVTransport/Control</controlURL>
                    <eventSubURL>/MediaRenderer/AVTransport/Event</eventSubURL>
                    <SCPDURL>/xml/AVTransport1.xml</SCPDURL>
                  </service>
                  <service>
                    <serviceType>urn:schemas-sonos-com:service:Queue:1</serviceType>
                    <serviceId>urn:sonos-com:serviceId:Queue</serviceId>
                    <controlURL>/MediaRenderer/Queue/Control</controlURL>
                    <eventSubURL>/MediaRenderer/Queue/Event</eventSubURL>
                    <SCPDURL>/xml/Queue1.xml</SCPDURL>
                  </service>
              <service>
                <serviceType>urn:schemas-upnp-org:service:GroupRenderingControl:1</serviceType>
                <serviceId>urn:upnp-org:serviceId:GroupRenderingControl</serviceId>
                <controlURL>/MediaRenderer/GroupRenderingControl/Control</controlURL>
                <eventSubURL>/MediaRenderer/GroupRenderingControl/Event</eventSubURL>
                <SCPDURL>/xml/GroupRenderingControl1.xml</SCPDURL>
              </service>
                </serviceList>
                <X_Rhapsody-Extension """
        """xmlns="http://www.real.com/rhapsody/xmlns/upnp-1-0">
                  <deviceID>urn:rhapsody-real-com:device-id-1-0:"""
        """sonos_1:RINCON_000E5884455C01400</deviceID>
                    <deviceCapabilities>
                      <interactionPattern type="real-rhapsody-upnp-1-0"/>
                    </deviceCapabilities>
                </X_Rhapsody-Extension>
                <qq:X_QPlay_SoftwareCapability xmlns:qq="http://www.tencent.com">"""
        """QPlay:2</qq:X_QPlay_SoftwareCapability>
                <iconList>
                  <icon>
                    <mimetype>image/png</mimetype>
                    <width>48</width>
                    <height>48</height>
                    <depth>24</depth>
                    <url>/img/icon-S5.png</url>
                  </icon>
                </iconList>
              </device>
            </deviceList>
          </device>
        </root>
    """
    )

    @pytest.mark.parametrize("bad_ip_addr", ["not_ip", "555.555.555.555"])
    def test_soco_bad_ip(self, bad_ip_addr):
        with pytest.raises(ValueError):
            speaker = SoCo(bad_ip_addr)

    def test_soco_init(self, moco):
        assert moco.ip_address == IP_ADDR
        assert moco.speaker_info == {}

    def test_soco_str(self, moco):
        assert str(moco) == "<SoCo object at ip {}>".format(IP_ADDR)

    def test_soco_repr(self, moco):
        assert repr(moco) == 'SoCo("{}")'.format(IP_ADDR)

    @pytest.mark.parametrize(
        "model_name",
        (
            ("Play:5", False),
            ("Sonos One", False),
            ("PLAYBAR", True),
            ("Sonos Beam", True),
            ("Sonos Playbar", True),
            ("Sonos Playbase", True),
            ("Sonos Arc", True),
            ("Sonos Arc SL", True),
        ),
    )
    def test_soco_is_soundbar(self, moco, model_name):
        moco._is_soundbar = None
        moco.speaker_info["model_name"] = model_name[0]
        assert moco.is_soundbar == model_name[1]

    @mock.patch("pysonos.core.requests")
    @pytest.mark.parametrize("refresh", [None, False, True])
    def test_soco_get_speaker_info_speaker_not_set_refresh(
        self, mocr, moco_zgs, refresh
    ):
        """Internal speaker_info not set; Refresh all values (default, False,
        True)

        => should update
        """
        response = mock.MagicMock()
        mocr.get.return_value = response
        response.content = self.device_description
        # save old state
        old = moco_zgs.speaker_info
        moco_zgs.speaker_info = {}
        if refresh is None:
            res = moco_zgs.get_speaker_info()
        else:
            res = moco_zgs.get_speaker_info(refresh)
        # restore original value
        moco_zgs.speaker_info = old
        mocr.get.assert_called_once_with(
            "http://" + IP_ADDR + ":1400/xml/device_description.xml",
            timeout=None,
        )
        should = {
            "zone_name": "Room",
            "player_icon": "/img/icon-S3.png",
            "uid": "RINCON_000XXX1400",
            "serial_number": "00-11-22-33-44-55:E",
            "software_version": "49.2-64250",
            "hardware_version": "1.8.1.2-2",
            "model_number": "S3",
            "model_name": "Sonos Play:3",
            "display_version": "10.1.2",
            "mac_address": "00-11-22-33-44-55",
        }
        assert should == res

    @mock.patch("pysonos.core.requests")
    @pytest.mark.parametrize("refresh", [None, False])
    def test_soco_get_speaker_info_speaker_set_no_refresh(
        self, mocr, moco_zgs, refresh
    ):
        """Internal speaker_info set; No refresh (default, False)

        => should not update
        """
        should = {"info": "yes"}
        # save old state
        old = moco_zgs.speaker_info
        moco_zgs.speaker_info = should
        if refresh is None:
            res = moco_zgs.get_speaker_info()
        else:
            res = moco_zgs.get_speaker_info(refresh)
        # restore original value
        moco_zgs.speaker_info = old
        # got 'should' returned
        assert res is should
        # no network request performed
        assert not mocr.get.called

    @mock.patch("pysonos.core.requests")
    @pytest.mark.parametrize("should", [{}, {"info": "yes"}])
    def test_soco_get_speaker_info_speaker_set_no_refresh(self, mocr, moco_zgs, should):
        """Internal speaker_info not set/set; Refresh True.

        => should update
        """
        response = mock.MagicMock()
        mocr.get.return_value = response
        response.content = self.device_description
        # save old state
        old = moco_zgs.speaker_info
        moco_zgs.speaker_info = should
        res = moco_zgs.get_speaker_info(True)
        # restore original value
        moco_zgs.speaker_info = old
        mocr.get.assert_called_once_with(
            "http://" + IP_ADDR + ":1400/xml/device_description.xml",
            timeout=None,
        )
        # get_speaker_info only updates internal speaker_info and does not
        # replace it
        should.update(
            {
                "zone_name": "Room",
                "player_icon": "/img/icon-S3.png",
                "uid": "RINCON_000XXX1400",
                "serial_number": "00-11-22-33-44-55:E",
                "software_version": "29.5-91030",
                "hardware_version": "1.8.1.2-2",
                "model_number": "S3",
                "model_name": "Sonos Play:3",
                "display_version": "10.1.2",
                "mac_address": "00-11-22-33-44-55",
            }
        )
        assert should == res


class TestAVTransport:
    @pytest.mark.parametrize(
        "playmode",
        [
            "NORMAL",
            "SHUFFLE_NOREPEAT",
            "SHUFFLE",
            "REPEAT_ALL",
            "SHUFFLE_REPEAT_ONE",
            "REPEAT_ONE",
        ],
    )
    def test_soco_play_mode_values(self, moco, playmode):
        moco.avTransport.GetTransportSettings.return_value = {"PlayMode": playmode}
        assert moco.play_mode == playmode
        moco.avTransport.GetTransportSettings.assert_called_once_with(
            [("InstanceID", 0)]
        )
        moco.avTransport.reset_mock()

    def test_soco_play_mode_bad_value(self, moco):
        with pytest.raises(KeyError):
            moco.play_mode = "BAD_VALUE"
        assert not moco.avTransport.SetPlayMode.called

    def test_soco_play_mode_lowercase(self, moco):
        moco.play_mode = "normal"
        moco.avTransport.SetPlayMode.assert_called_once_with(
            [("InstanceID", 0), ("NewPlayMode", "NORMAL")]
        )

    def test_available_actions(self, moco):
        moco.avTransport.GetCurrentTransportActions.return_value = {
            "Actions": "Set, Stop, Pause, Play, X_DLNA_SeekTime, X_DLNA_SeekTrackNr"
        }
        assert moco.available_actions == [
            "Set",
            "Stop",
            "Pause",
            "Play",
            "SeekTime",
            "SeekTrackNr",
        ]
        moco.avTransport.GetCurrentTransportActions.assert_called_once_with(
            [("InstanceID", 0)]
        )

    def test_soco_cross_fade2(self, moco):
        moco.avTransport.GetCrossfadeMode.return_value = {"CrossfadeMode": "1"}
        assert moco.cross_fade
        moco.avTransport.GetCrossfadeMode.return_value = {"CrossfadeMode": "0"}
        assert not moco.cross_fade
        moco.avTransport.GetCrossfadeMode.assert_called_with([("InstanceID", 0)])
        moco.cross_fade = True
        moco.avTransport.SetCrossfadeMode.assert_called_once_with(
            [("InstanceID", 0), ("CrossfadeMode", "1")]
        )

    def test_soco_play(self, moco):
        moco.play()
        moco.avTransport.Play.assert_called_once_with([("InstanceID", 0), ("Speed", 1)])

    # Test that uris are forced to Radio style display and controls when
    # force_radio is True prefix is replaced with "x-rincon-mp3radion://"
    # first set of test with no forcing, second set with force_radio=True

    # No forcing
    @pytest.mark.parametrize(
        "uri_in, uri_passed",
        [
            (
                "x-file-cifs://server/MyNiceRing.mp3",
                "x-file-cifs://server/MyNiceRing.mp3",
            ),
            (
                "http://archive.org/download/TenD2005-07-16t_64kb.mp3",
                "http://archive.org/download/TenD2005-07-16t_64kb.mp3",
            ),
            (
                "x-sonosapi-radio:station%3a%3aps.147077612?sid=203&flags=76&sn=2",
                "x-sonosapi-radio:station%3a%3aps.147077612?sid=203&flags=76&sn=2",
            ),
        ],
    )
    def test_soco_play_uri(self, moco, uri_in, uri_passed):
        moco.play_uri(uri_in)
        moco.avTransport.SetAVTransportURI.assert_called_once_with(
            [("InstanceID", 0), ("CurrentURI", uri_passed), ("CurrentURIMetaData", "")]
        )
        moco.avTransport.reset_mock()

    # with force_radio=True
    @pytest.mark.parametrize(
        "uri_in, uri_passed",
        [
            (
                "http://archive.org/download/TenD2005-07-16t_64kb.mp3",
                "x-rincon-mp3radio://archive.org/download/TenD2005-07-16t_64kb.mp3",
            ),
            (
                "https://archive.org/download/TenD2005-07-16t_64kb.mp3",
                "x-rincon-mp3radio://archive.org/download/TenD2005-07-16t_64kb.mp3",
            ),
            (
                "aac://icy-e-bz-04-cr.sharp-stream.com/magic1054.aac?amsparams="
                "playerid:BMUK_tunein;skey:1483570441&awparams=loggedin:false",
                "x-rincon-mp3radio://icy-e-bz-04-cr.sharp-stream.com/magic1054.aac?"
                "amsparams=playerid:BMUK_tunein;skey:1483570441&awparams=loggedin:"
                "false",
            ),
        ],
    )
    def test_soco_play_uri_force_radio(self, moco, uri_in, uri_passed):
        moco.play_uri(uri_in, force_radio=True)
        moco.avTransport.SetAVTransportURI.assert_called_once_with(
            [("InstanceID", 0), ("CurrentURI", uri_passed), ("CurrentURIMetaData", "")]
        )
        moco.avTransport.reset_mock()

    def test_soco_play_uri_calls_play(self, moco):
        uri = (
            "http://archive.org/download/tend2005-07-16.flac16/"
            "tend2005-07-16t10wonderboy_64kb.mp3"
        )
        moco.play_uri(uri)

        moco.avTransport.Play.assert_called_with([("InstanceID", 0), ("Speed", 1)])

    def test_soco_play_uri_with_title(self, moco):
        uri = (
            "http://archive.org/download/tend2005-07-16.flac16/"
            "tend2005-07-16t10wonderboy_64kb.mp3"
        )
        moco.play_uri(uri, title="<Fast & Loose>")

        moco.avTransport.SetAVTransportURI.assert_called_with(
            [
                ("InstanceID", 0),
                ("CurrentURI", uri),
                (
                    "CurrentURIMetaData",
                    '<DIDL-Lite xmlns:dc="http://purl.org/dc/elements/1.1/" '
                    'xmlns:upnp="urn:schemas-upnp-org:metadata-1-0/upnp/" '
                    'xmlns:r="urn:schemas-rinconnetworks-com:metadata-1-0/" '
                    'xmlns="urn:schemas-upnp-org:metadata-1-0/DIDL-Lite/">'
                    '<item id="R:0/0/0" parentID="R:0/0" restricted="true">'
                    "<dc:title>&lt;Fast &amp; Loose&gt;</dc:title>"
                    "<upnp:class>object.item.audioItem.audioBroadcast</upnp:class>"
                    '<desc id="cdudn" nameSpace="urn:schemas-rinconnetworks-com:'
                    'metadata-1-0/">SA_RINCON65031_</desc></item></DIDL-Lite>',
                ),
            ]
        )

    def test_soco_pause(self, moco):
        moco.pause()
        moco.avTransport.Pause.assert_called_once_with(
            [("InstanceID", 0), ("Speed", 1)]
        )

    def test_soco_stop(self, moco):
        moco.stop()
        moco.avTransport.Stop.assert_called_once_with([("InstanceID", 0), ("Speed", 1)])

    def test_soco_next(self, moco):
        moco.next()
        moco.avTransport.Next.assert_called_once_with([("InstanceID", 0), ("Speed", 1)])

    def test_soco_previous(self, moco):
        moco.previous()
        moco.avTransport.Previous.assert_called_once_with(
            [("InstanceID", 0), ("Speed", 1)]
        )

    @pytest.mark.parametrize(
        "bad_timestamp", ["NOT_VALID", "12:34:56:78", "99", "12:3:4"]
    )
    def test_soco_seek_invalid(self, moco, bad_timestamp):
        with pytest.raises(ValueError):
            moco.seek(bad_timestamp)
        assert not moco.avTransport.Seek.called

    @pytest.mark.parametrize(
        "timestamp",
        [
            # '12:34', # Should this be valid?
            "1:23:45",
            "10:23:45",
            "12:78:78",  # Should this really be valid?
        ],
    )
    def test_soco_seek_valid(self, moco, timestamp):
        moco.seek(timestamp)
        moco.avTransport.Seek.assert_called_once_with(
            [("InstanceID", 0), ("Unit", "REL_TIME"), ("Target", timestamp)]
        )
        moco.avTransport.reset_mock()

    def test_soco_current_transport_info(self, moco):
        moco.avTransport.GetTransportInfo.return_value = {
            "CurrentTransportState": "PLAYING",
            "CurrentTransportStatus": "OK",
            "CurrentSpeed": "1",
        }
        playstate = moco.get_current_transport_info()
        moco.avTransport.GetTransportInfo.assert_called_once_with([("InstanceID", 0)])
        assert playstate["current_transport_state"] == "PLAYING"
        assert playstate["current_transport_status"] == "OK"
        assert playstate["current_transport_speed"] == "1"

    def test_soco_get_queue(self, moco):
        moco.contentDirectory.Browse.return_value = {
            "Result": (
                '<DIDL-Lite xmlns:dc="http://purl.org/dc/elements/1.1/" '
                'xmlns:upnp="urn:schemas-upnp-org:metadata-1-0/upnp/" '
                'xmlns:r="urn:schemas-rinconnetworks-com:metadata-1-0/" '
                'xmlns="urn:schemas-upnp-org:metadata-1-0/DIDL-Lite/">'
                '<item id="Q:0/1" parentID="Q:0" restricted="true">'
                '<res protocolInfo="fake.com-fake-direct:*:audio/mp3:*" '
                'duration="0:02:32">radea:Tra.12345678.mp3</res>'
                "<upnp:albumArtURI>/getaa?r=1&amp;u=radea%3aTra.12345678.mp3"
                "</upnp:albumArtURI><dc:title>Item 1 Title</dc:title>"
                "<upnp:class>object.item.audioItem.musicTrack</upnp:class>"
                "<dc:creator>Item 1 Creator</dc:creator>"
                "<upnp:album>Item 1 Album</upnp:album></item></DIDL-Lite>"
            ),
            "NumberReturned": "1",
            "TotalMatches": "10",
            "UpdateID": "1",
        }
        queue = moco.get_queue(start=8, max_items=32)
        moco.contentDirectory.Browse.assert_called_once_with(
            [
                ("ObjectID", "Q:0"),
                ("BrowseFlag", "BrowseDirectChildren"),
                ("Filter", "*"),
                ("StartingIndex", 8),
                ("RequestedCount", 32),
                ("SortCriteria", ""),
            ]
        )
        assert queue is not None
        assert len(queue) == 1
        moco.contentDirectory.reset_mock()

    def test_soco_queue_size(self, moco):
        moco.contentDirectory.Browse.return_value = {
            "NumberReturned": "1",
            "Result": (
                '<DIDL-Lite xmlns:dc="http://purl.org/dc/elements/1.1/" '
                'xmlns:upnp="urn:schemas-upnp-org:metadata-1-0/upnp/" '
                'xmlns:r="urn:schemas-rinconnetworks-com:metadata-1-0/" '
                'xmlns="urn:schemas-upnp-org:metadata-1-0/DIDL-Lite/">'
                '<container id="Q:0" parentID="Q:" restricted="true" childCount="384">'
                "<dc:title>Queue Instance 0</dc:title><upnp:class>"
                "object.container.playlistContainer</upnp:class>"
                '<res protocolInfo="x-rincon-queue:*:*:*">'
                "x-rincon-queue:RINCON_00012345678901400#0</res>"
                "</container></DIDL-Lite>"
            ),
            "TotalMatches": "1",
            "UpdateID": "1",
        }
        queue_size = moco.queue_size
        moco.contentDirectory.Browse.assert_called_once_with(
            [
                ("ObjectID", "Q:0"),
                ("BrowseFlag", "BrowseMetadata"),
                ("Filter", "*"),
                ("StartingIndex", 0),
                ("RequestedCount", 1),
                ("SortCriteria", ""),
            ]
        )
        assert queue_size == 384
        moco.contentDirectory.reset_mock()

    def test_join(self, moco_zgs):
        moco2 = mock.Mock()
        moco2.uid = "RINCON_000XXX1400"
        moco_zgs.join(moco2)
        moco_zgs.avTransport.SetAVTransportURI.assert_called_once_with(
            [
                ("InstanceID", 0),
                ("CurrentURI", "x-rincon:RINCON_000XXX1400"),
                ("CurrentURIMetaData", ""),
            ]
        )

    def test_unjoin(self, moco_zgs):
        moco_zgs.unjoin()
        moco_zgs.avTransport.BecomeCoordinatorOfStandaloneGroup.assert_called_once_with(
            [("InstanceID", 0)]
        )

    def test_switch_to_line_in(self, moco_zgs):
        moco_zgs.avTransport.reset_mock()
        moco_zgs.switch_to_line_in()
        moco_zgs.avTransport.SetAVTransportURI.assert_called_once_with(
            [
                ("InstanceID", 0),
                ("CurrentURI", "x-rincon-stream:RINCON_000XXX1400"),
                ("CurrentURIMetaData", ""),
            ]
        )

        moco_zgs.avTransport.reset_mock()
        moco2 = mock.Mock()
        moco2.uid = "RINCON_000YYY1400"
        moco_zgs.switch_to_line_in(moco2)
        moco_zgs.avTransport.SetAVTransportURI.assert_called_once_with(
            [
                ("InstanceID", 0),
                ("CurrentURI", "x-rincon-stream:RINCON_000YYY1400"),
                ("CurrentURIMetaData", ""),
            ]
        )

    def test_switch_to_tv(self, moco_zgs):
        moco_zgs.avTransport.reset_mock()
        moco_zgs.switch_to_tv()
        moco_zgs.avTransport.SetAVTransportURI.assert_called_once_with(
            [
                ("InstanceID", 0),
                ("CurrentURI", "x-sonos-htastream:RINCON_000XXX1400:spdif"),
                ("CurrentURIMetaData", ""),
            ]
        )

    def test_is_playing_tv(self, moco):
        moco.avTransport.reset_mock()
        moco.avTransport.GetPositionInfo.return_value = {
            "TrackURI": "x-sonos-htastream:RINCON_00012345678901234:spdif"
        }
        playing_tv = moco.is_playing_tv
        assert playing_tv
        moco.avTransport.GetPositionInfo.assert_called_once_with(
            [("InstanceID", 0), ("Channel", "Master")]
        )

        moco.avTransport.GetPositionInfo.return_value = {
            "TrackURI": "not-tv",
        }
        playing_tv = moco.is_playing_tv
        assert not playing_tv

    def test_is_playing_radio(self, moco):
        moco.avTransport.reset_mock()
        moco.avTransport.GetPositionInfo.return_value = {
            "TrackURI": "x-rincon-mp3radio://example.com:80/myradio"
        }
        playing_tv = moco.is_playing_radio
        assert playing_tv
        moco.avTransport.GetPositionInfo.assert_called_once_with(
            [("InstanceID", 0), ("Channel", "Master")]
        )

        moco.avTransport.GetPositionInfo.return_value = {
            "TrackURI": "not-radio",
        }
        playing_tv = moco.is_playing_radio
        assert not playing_tv

    def test_is_playing_line_in(self, moco):
        moco.avTransport.reset_mock()
        moco.avTransport.GetPositionInfo.return_value = {
            "TrackURI": "x-rincon-stream:blah-blah"
        }
        playing_tv = moco.is_playing_line_in
        assert playing_tv
        moco.avTransport.GetPositionInfo.assert_called_once_with(
            [("InstanceID", 0), ("Channel", "Master")]
        )

        moco.avTransport.GetPositionInfo.return_value = {
            "TrackURI": "not-line-in",
        }
        playing_tv = moco.is_playing_line_in
        assert not playing_tv

    def test_create_sonos_playlist(self, moco):
        playlist_name = "cool music"
        playlist_id = 1
        moco.avTransport.CreateSavedQueue.return_value = {
            "AssignedObjectID": "SQ:{}".format(playlist_id)
        }
        playlist = moco.create_sonos_playlist(playlist_name)
        moco.avTransport.CreateSavedQueue.assert_called_once_with(
            [
                ("InstanceID", 0),
                ("Title", playlist_name),
                ("EnqueuedURI", ""),
                ("EnqueuedURIMetaData", ""),
            ]
        )
        assert playlist.title == playlist_name
        expected_uri = "file:///jffs/settings/savedqueues.rsq#{}".format(playlist_id)
        assert playlist.resources[0].uri == expected_uri
        assert playlist.parent_id == "SQ:"

    def test_create_sonos_playlist_from_queue(self, moco):
        playlist_name = "saved queue"
        playlist_id = 1
        moco.avTransport.SaveQueue.return_value = {
            "AssignedObjectID": "SQ:{}".format(playlist_id)
        }
        playlist = moco.create_sonos_playlist_from_queue(playlist_name)
        moco.avTransport.SaveQueue.assert_called_once_with(
            [("InstanceID", 0), ("Title", playlist_name), ("ObjectID", "")]
        )
        assert playlist.title == playlist_name
        expected_uri = "file:///jffs/settings/savedqueues.rsq#{}".format(playlist_id)
        assert playlist.resources[0].uri == expected_uri
        assert playlist.parent_id == "SQ:"

    def test_add_item_to_sonos_playlist(self, moco):
        moco.contentDirectory.reset_mock()

        playlist = mock.Mock()
        playlist.item_id = 7

        ressource = mock.Mock()
        ressource.uri = "fake_uri"
        track = mock.Mock()
        track.resources = [ressource]
        track.uri = "fake_uri"
        track.to_element.return_value = XML.Element("a")

        update_id = 100

        moco.contentDirectory.Browse.return_value = {
            "NumberReturned": "0",
            "Result": (
                '<DIDL-Lite xmlns:dc="http://purl.org/dc/elements/1.1/" '
                'xmlns:upnp="urn:schemas-upnp-org:metadata-1-0/upnp/" '
                'xmlns:r="urn:schemas-rinconnetworks-com:metadata-1-0/" '
                'xmlns="urn:schemas-upnp-org:metadata-1-0/DIDL-Lite/"></DIDL-Lite>'
            ),
            "TotalMatches": "0",
            "UpdateID": update_id,
        }

        moco.add_item_to_sonos_playlist(track, playlist)
        moco.contentDirectory.Browse.assert_called_once_with(
            [
                ("ObjectID", playlist.item_id),
                ("BrowseFlag", "BrowseDirectChildren"),
                ("Filter", "*"),
                ("StartingIndex", 0),
                ("RequestedCount", 1),
                ("SortCriteria", ""),
            ]
        )
        moco.avTransport.AddURIToSavedQueue.assert_called_once_with(
            [
                ("InstanceID", 0),
                ("UpdateID", update_id),
                ("ObjectID", playlist.item_id),
                ("EnqueuedURI", track.uri),
                ("EnqueuedURIMetaData", to_didl_string(track)),
                ("AddAtIndex", 4294967295),
            ]
        )

    def test_soco_cross_fade(self, moco):
        moco.avTransport.GetCrossfadeMode.return_value = {"CrossfadeMode": "1"}
        assert moco.cross_fade
        moco.avTransport.GetCrossfadeMode.assert_called_once_with([("InstanceID", 0)])
        moco.cross_fade = False
        moco.avTransport.SetCrossfadeMode.assert_called_once_with(
            [("InstanceID", 0), ("CrossfadeMode", "0")]
        )

    def test_shuffle(self, moco):
        moco.avTransport.GetTransportSettings.return_value = {"PlayMode": "NORMAL"}
        assert moco.shuffle is False
        moco.avTransport.GetTransportSettings.assert_called_once_with(
            [("InstanceID", 0)]
        )
        moco.shuffle = True
        moco.avTransport.SetPlayMode.assert_called_once_with(
            [("InstanceID", 0), ("NewPlayMode", "SHUFFLE_NOREPEAT")]
        )

        moco.avTransport.GetTransportSettings.return_value = {
            "PlayMode": "SHUFFLE_NOREPEAT"
        }
        assert moco.shuffle is True
        moco.avTransport.GetTransportSettings.assert_called_with([("InstanceID", 0)])
        moco.shuffle = False
        moco.avTransport.SetPlayMode.assert_called_with(
            [("InstanceID", 0), ("NewPlayMode", "NORMAL")]
        )

    def test_repeat(self, moco):
        moco.avTransport.GetTransportSettings.return_value = {"PlayMode": "NORMAL"}
        assert moco.repeat is False
        moco.avTransport.GetTransportSettings.assert_called_with([("InstanceID", 0)])
        moco.repeat = True
        moco.avTransport.SetPlayMode.assert_called_with(
            [("InstanceID", 0), ("NewPlayMode", "REPEAT_ALL")]
        )

        moco.avTransport.GetTransportSettings.return_value = {"PlayMode": "REPEAT_ALL"}
        assert moco.repeat is True
        moco.avTransport.GetTransportSettings.assert_called_with([("InstanceID", 0)])
        moco.repeat = False
        moco.avTransport.SetPlayMode.assert_called_with(
            [("InstanceID", 0), ("NewPlayMode", "NORMAL")]
        )

        moco.avTransport.GetTransportSettings.return_value = {"PlayMode": "REPEAT_ONE"}
        assert moco.repeat == "ONE"
        moco.avTransport.GetTransportSettings.assert_called_with([("InstanceID", 0)])
        moco.repeat = "ONE"
        moco.avTransport.SetPlayMode.assert_called_with(
            [("InstanceID", 0), ("NewPlayMode", "REPEAT_ONE")]
        )

    def test_set_sleep_timer(self, moco):
        moco.avTransport.reset_mock()
        moco.avTransport.ConfigureSleepTimer.return_value = None
        result = moco.set_sleep_timer(None)
        assert result is None
        moco.avTransport.ConfigureSleepTimer.assert_called_once_with(
            [("InstanceID", 0), ("NewSleepTimerDuration", "")]
        )

        moco.avTransport.reset_mock()
        moco.avTransport.ConfigureSleepTimer.return_value = None
        result = moco.set_sleep_timer(7200)
        assert result is None
        moco.avTransport.ConfigureSleepTimer.assert_called_once_with(
            [("InstanceID", 0), ("NewSleepTimerDuration", "2:00:00")]
        )

        moco.avTransport.reset_mock()
        moco.avTransport.ConfigureSleepTimer.return_value = None
        result = moco.set_sleep_timer(0)
        assert result is None
        moco.avTransport.ConfigureSleepTimer.assert_called_once_with(
            [("InstanceID", 0), ("NewSleepTimerDuration", "0:00:00")]
        )

    @pytest.mark.parametrize("bad_sleep_time", ["BadTime", "00:43:23", "4200s", ""])
    def test_set_sleep_timer_bad_sleep_time(self, moco, bad_sleep_time):
        with pytest.raises(ValueError):
            result = moco.set_sleep_timer(bad_sleep_time)

    def test_get_sleep_timer(self, moco):
        moco.avTransport.reset_mock()
        moco.avTransport.GetRemainingSleepTimerDuration.return_value = {
            "RemainingSleepTimerDuration": "02:00:00",
            "CurrentSleepTimerGeneration": "3",
        }
        result = moco.get_sleep_timer()
        assert result == 7200

        moco.avTransport.reset_mock()
        moco.avTransport.GetRemainingSleepTimerDuration.return_value = {
            "RemainingSleepTimerDuration": "",
            "CurrentSleepTimerGeneration": "0",
        }
        result = moco.get_sleep_timer()
        assert result is None


class TestContentDirectory:
    def test_remove_sonos_playlist_success(self, moco):
        moco.contentDirectory.reset_mock()
        moco.contentDirectory.return_value = True
        result = moco.remove_sonos_playlist("SQ:10")
        moco.contentDirectory.DestroyObject.assert_called_once_with(
            [("ObjectID", "SQ:10")]
        )
        assert result


class TestRenderingControl:
    def test_soco_mute(self, moco):
        moco.renderingControl.GetMute.return_value = {"CurrentMute": "1"}
        assert moco.mute
        moco.renderingControl.reset_mock()
        moco.renderingControl.GetMute.return_value = {"CurrentMute": "0"}
        assert not moco.mute
        moco.renderingControl.GetMute.assert_called_once_with(
            [("InstanceID", 0), ("Channel", "Master")]
        )
        moco.mute = False
        moco.renderingControl.SetMute.assert_called_once_with(
            [("InstanceID", 0), ("Channel", "Master"), ("DesiredMute", "0")]
        )
        moco.renderingControl.reset_mock()
        moco.mute = True
        moco.renderingControl.SetMute.assert_called_once_with(
            [("InstanceID", 0), ("Channel", "Master"), ("DesiredMute", "1")]
        )

    @pytest.mark.parametrize("volume", [1, 4, 10, 100])
    def test_soco_volume(self, moco, volume):
        moco.renderingControl.GetVolume.return_value = {"CurrentVolume": volume}
        assert moco.volume == volume
        moco.renderingControl.GetVolume.assert_called_once_with(
            [("InstanceID", 0), ("Channel", "Master")]
        )
        moco.renderingControl.reset_mock()

    @pytest.mark.parametrize(
        "vol_set, vol_called",
        [
            (-120, 0),
            (-10, 0),
            (0, 0),
            (5, 5),
            (99, 99),
            (100, 100),
            (110, 100),
            (300, 100),
        ],
    )
    def soco_volume_set(self, moco, vol_set, vol_called):
        moco.volume = vol_set
        moco.renderingControl.SetVolume.assert_called_once_with(
            [("InstanceID", 0), ("Channel", "Master"), ("DesiredVolume", vol_called)]
        )

    def test_soco_ramp_to_volume(self, moco):
        moco.renderingControl.RampToVolume.return_value = {"RampTime": "12"}
        ramp_time = moco.ramp_to_volume(15)
        moco.renderingControl.RampToVolume.assert_called_once_with(
            [
                ("InstanceID", 0),
                ("Channel", "Master"),
                ("RampType", "SLEEP_TIMER_RAMP_TYPE"),
                ("DesiredVolume", 15),
                ("ResetVolumeAfter", False),
                ("ProgramURI", ""),
            ]
        )
        assert ramp_time == 12

    def test_set_relative_volume(self, moco):
        moco.renderingControl.SetRelativeVolume.return_value = {"NewVolume": "75"}
        new_volume = moco.set_relative_volume(25)
        moco.renderingControl.SetRelativeVolume.assert_called_once_with(
            [("InstanceID", 0), ("Channel", "Master"), ("Adjustment", 25)]
        )
        assert new_volume == 75

    def test_soco_treble(self, moco):
        moco.renderingControl.GetTreble.return_value = {"CurrentTreble": "15"}
        assert moco.treble == 15
        moco.renderingControl.GetTreble.assert_called_once_with(
            [("InstanceID", 0), ("Channel", "Master")]
        )
        moco.treble = "10"
        moco.renderingControl.SetTreble.assert_called_once_with(
            [("InstanceID", 0), ("DesiredTreble", 10)]
        )

    def test_soco_loudness(self, moco):
        moco.renderingControl.GetLoudness.return_value = {"CurrentLoudness": "1"}
        assert moco.loudness
        moco.renderingControl.GetLoudness.assert_called_once_with(
            [("InstanceID", 0), ("Channel", "Master")]
        )
        moco.loudness = False
        moco.renderingControl.SetLoudness.assert_called_once_with(
            [("InstanceID", 0), ("Channel", "Master"), ("DesiredLoudness", "0")]
        )

    def test_soco_trueplay(self, moco):
        moco.renderingControl.GetRoomCalibrationStatus.return_value = {
            "RoomCalibrationAvailable": "0",
            "RoomCalibrationEnabled": "0",
        }
        assert moco.trueplay is None
        moco.renderingControl.GetRoomCalibrationStatus.assert_called_with(
            [("InstanceID", 0)]
        )
        moco.renderingControl.GetRoomCalibrationStatus.return_value = {
            "RoomCalibrationAvailable": "1",
            "RoomCalibrationEnabled": "1",
        }
        assert moco.trueplay
        moco.renderingControl.GetRoomCalibrationStatus.assert_called_with(
            [("InstanceID", 0)]
        )
        # Setter tests for 'is_visible' property, so this needs to be
        # mocked.
        with mock.patch(
            "pysonos.SoCo.is_visible", new_callable=mock.PropertyMock
        ) as mock_is_visible:
            mock_is_visible.return_value = True
            moco.trueplay = False
            moco.renderingControl.SetRoomCalibrationStatus.assert_called_with(
                [
                    ("InstanceID", 0),
                    ("RoomCalibrationEnabled", "0"),
                ]
            )
            moco.trueplay = True
            moco.renderingControl.SetRoomCalibrationStatus.assert_called_with(
                [
                    ("InstanceID", 0),
                    ("RoomCalibrationEnabled", "1"),
                ]
            )
            # Check for exception if attempt to set the property on a
            # non-visible speaker.
            mock_is_visible.return_value = False
            with pytest.raises(SoCoNotVisibleException):
                moco.trueplay = True

    def test_soco_fixed_volume(self, moco):
        moco.renderingControl.GetSupportsOutputFixed.return_value = {
            "CurrentSupportsFixed": "1"
        }
        assert moco.supports_fixed_volume
        moco.renderingControl.GetSupportsOutputFixed.assert_called_with(
            [("InstanceID", 0)]
        )
        moco.renderingControl.GetSupportsOutputFixed.return_value = {
            "CurrentSupportsFixed": "0"
        }
        assert not moco.supports_fixed_volume
        moco.renderingControl.GetSupportsOutputFixed.assert_called_with(
            [("InstanceID", 0)]
        )
        moco.renderingControl.GetOutputFixed.return_value = {"CurrentFixed": "1"}
        assert moco.fixed_volume
        moco.renderingControl.GetOutputFixed.assert_called_once_with(
            [("InstanceID", 0)]
        )
        moco.fixed_volume = False
        moco.renderingControl.SetOutputFixed.assert_called_once_with(
            [("InstanceID", 0), ("DesiredFixed", "0")]
        )
        moco.renderingControl.SetOutputFixed.side_effect = SoCoUPnPException(
            None, None, None
        )
        with pytest.raises(NotSupportedException):
            moco.fixed_volume = True

    def test_soco_balance(self, moco):
        # GetVolume is called twice, once for each of the left
        # and right channels
        moco.renderingControl.GetVolume.return_value = {"CurrentVolume": "100"}
        assert moco.balance == (100, 100)
        moco.renderingControl.GetVolume.assert_any_call(
            [("InstanceID", 0), ("Channel", "LF")]
        )
        moco.renderingControl.GetVolume.assert_any_call(
            [
                ("InstanceID", 0),
                ("Channel", "RF"),
            ]
        )
        # SetVolume is called twice, once for each of the left
        # and right channels
        moco.balance = (0, 100)
        moco.renderingControl.SetVolume.assert_any_call(
            [("InstanceID", 0), ("Channel", "LF"), ("DesiredVolume", 0)]
        )
        moco.renderingControl.SetVolume.assert_any_call(
            [("InstanceID", 0), ("Channel", "RF"), ("DesiredVolume", 100)]
        )


class TestDeviceProperties:
    def test_soco_status_light(self, moco):
        moco.deviceProperties.GetLEDState.return_value = {"CurrentLEDState": "On"}
        assert moco.status_light
        moco.deviceProperties.GetLEDState.return_value = {"CurrentLEDState": "Off"}
        assert not moco.status_light
        moco.deviceProperties.GetLEDState.assert_called_with()
        moco.status_light = False
        moco.deviceProperties.SetLEDState.assert_called_once_with(
            [("DesiredLEDState", "Off")]
        )
        moco.status_light = True
        moco.deviceProperties.SetLEDState.assert_called_with(
            [("DesiredLEDState", "On")]
        )

    def test_buttons_enabled(self, moco):
        moco.deviceProperties.GetButtonLockState.return_value = {
            "CurrentButtonLockState": "On"
        }
        assert not moco.buttons_enabled
        moco.deviceProperties.GetButtonLockState.return_value = {
            "CurrentButtonLockState": "Off"
        }
        assert moco.buttons_enabled
        moco.deviceProperties.GetButtonLockState.assert_called_with()
        # Setter tests for 'is_visible' property, so this needs to be
        # mocked.
        with mock.patch(
            "pysonos.SoCo.is_visible", new_callable=mock.PropertyMock
        ) as mock_is_visible:
            mock_is_visible.return_value = True
            moco.buttons_enabled = False
            moco.deviceProperties.SetButtonLockState.assert_called_once_with(
                [("DesiredButtonLockState", "On")]
            )
            moco.buttons_enabled = True
            moco.deviceProperties.SetButtonLockState.assert_called_with(
                [("DesiredButtonLockState", "Off")]
            )
            # Check for exception if attempt to set the property on a
            # non-visible speaker.
            mock_is_visible.return_value = False
            with pytest.raises(SoCoNotVisibleException):
                moco.buttons_enabled = True

    def test_soco_set_player_name(self, moco):
        moco.player_name = "μИⅠℂ☺ΔЄ💋"
        moco.deviceProperties.SetZoneAttributes.assert_called_once_with(
            [
                ("DesiredZoneName", "μИⅠℂ☺ΔЄ💋"),
                ("DesiredIcon", ""),
                ("DesiredConfiguration", ""),
            ]
        )

    def test_create_stereo_pair(self, moco):
        """Tests for a well-formed call to create a stereo pair.

        Creates a SoCo object for the slave (RH) speaker, and
        checks for the correct call with the correct parameters.
        """
        moco2 = mock.Mock()
        moco2.uid = "RINCON_000XXY1400"
        moco.create_stereo_pair(moco2)
        moco.deviceProperties.AddBondedZones.assert_called_once_with(
            [("ChannelMapSet", "RINCON_000XXX1400:LF,LF;RINCON_000XXY1400:RF,RF")]
        )

    def test_separate_stereo_pair(self, moco):
        """Tests for a well-formed call to separate a stereo pair."""
        moco.separate_stereo_pair()
        moco.deviceProperties.RemoveBondedZones.assert_called_once_with(
            [("ChannelMapSet", ""), ("KeepGrouped", "0")]
        )

    def test_get_battery_info(self, moco):
        url = "http://" + moco.ip_address + ":1400/status/batterystatus"

        # A speaker that returns battery information
        with requests_mock.Mocker() as m:
            response_text = (
                '<?xml version="1.0" ?>\n<?xml-stylesheet type="text/xsl"'
                + 'href="/xml/review.xsl"?><ZPSupportInfo><LocalBatteryStatus>\n'
                + '<Data name="Health">GREEN</Data>\n<Data name="Level">100</Data>\n'
                + '<Data name="Temperature">NORMAL</Data>\n'
                + '<Data name="PowerSource">SONOS_CHARGING_RING</Data>\n'
                + "</LocalBatteryStatus></ZPSupportInfo>"
            )
            m.get(url, text=response_text)
            assert moco.get_battery_info() == {
                "Health": "GREEN",
                "Level": 100,
                "Temperature": "NORMAL",
                "PowerSource": "SONOS_CHARGING_RING",
            }

        # A speaker that doesn't have battery information
        with requests_mock.Mocker() as m:
            response_text = (
                '<?xml version="1.0" ?>\n'
                + '<?xml-stylesheet type="text/xsl" href="/xml/review.xsl"?>'
                + "<ZPSupportInfo></ZPSupportInfo>"
            )
            m.get(url, text=response_text)
            with pytest.raises(NotSupportedException):
                moco.get_battery_info()

        # A network request that fails
        with requests_mock.Mocker() as m:
            m.get(url, status_code=404)
            with pytest.raises(ConnectionError):
                moco.get_battery_info()


class TestZoneGroupTopology:
    def test_soco_uid(self, moco_zgs):
        assert moco_zgs.uid == "RINCON_000XXX1400"

    def test_soco_is_visible(self, moco_zgs):
        assert moco_zgs.is_visible

    def test_soco_is_bridge(self, moco_zgs):
        assert not moco_zgs.is_bridge

    def test_soco_is_coordinator(self, moco_zgs):
        assert moco_zgs.is_coordinator

    def test_all_groups(self, moco_zgs):
        groups = moco_zgs.all_groups
        assert len(groups) == 3
        # Check 3 unique groups
        assert len(set(groups)) == 3
        for group in groups:
            assert isinstance(group, ZoneGroup)

    def test_all_groups_have_coordinator(self, moco_zgs):
        for group in moco_zgs.all_groups:
            print("GROUP", group.coordinator)
            print(group)
            assert group.coordinator is not None

    def test_group(self, moco_zgs):
        assert isinstance(moco_zgs.group, ZoneGroup)
        assert moco_zgs in moco_zgs.group

    def test_all_zones(selfself, moco_zgs):
        zones = moco_zgs.all_zones
        assert len(zones) == 4
        assert len(set(zones)) == 4
        for zone in zones:
            assert isinstance(zone, SoCo)
        assert moco_zgs in zones

    def test_visible_zones(selfself, moco_zgs):
        zones = moco_zgs.visible_zones
        assert len(zones) == 4
        assert len(set(zones)) == 4
        for zone in zones:
            assert isinstance(zone, SoCo)
        assert moco_zgs in zones

    def test_group_label(selfself, moco_zgs):
        g = moco_zgs.group
        # Have to mock out group members zone group state here since
        # g.members is parsed from the XML.
        for speaker in g.members:
            speaker.zoneGroupTopology.GetZoneGroupState.return_value = {
                "ZoneGroupState": ZGS
            }
        assert g.label == "Kitchen, Living Room"

    def test_group_short_label(selfself, moco_zgs):
        g = moco_zgs.group
        # Have to mock out group members zone group state here since
        # g.members is parsed from the XML.
        for speaker in g.members:
            speaker.zoneGroupTopology.GetZoneGroupState.return_value = {
                "ZoneGroupState": ZGS
            }
        assert g.short_label == "Kitchen + 1"

    def test_group_volume(self, moco_zgs):
        g = moco_zgs.group
        c = moco_zgs.group.coordinator
        c.groupRenderingControl.GetGroupVolume.return_value = {"CurrentVolume": 50}
        assert g.volume == 50
        c.groupRenderingControl.GetGroupVolume.assert_called_once_with(
            [("InstanceID", 0)]
        )
        g.volume = 75
        c.groupRenderingControl.SetGroupVolume.assert_called_once_with(
            [("InstanceID", 0), ("DesiredVolume", 75)]
        )

    def test_group_mute(self, moco_zgs):
        g = moco_zgs.group
        c = moco_zgs.group.coordinator
        c.groupRenderingControl.GetGroupMute.return_value = {"CurrentMute": "0"}
        assert g.mute is False
        c.groupRenderingControl.GetGroupMute.assert_called_once_with(
            [("InstanceID", 0)]
        )
        g.mute = True
        c.groupRenderingControl.SetGroupMute.assert_called_once_with(
            [("InstanceID", 0), ("DesiredMute", "1")]
        )

    def test_set_relative_group_volume(self, moco_zgs):
        g = moco_zgs.group
        c = moco_zgs.group.coordinator
        c.groupRenderingControl.SetRelativeGroupVolume.return_value = {
            "NewVolume": "75"
        }
        new_volume = g.set_relative_volume(25)
        c.groupRenderingControl.SetRelativeGroupVolume.assert_called_once_with(
            [("InstanceID", 0), ("Adjustment", 25)]
        )
        assert new_volume == 75


def test_only_on_master_true(moco_only_on_master):
    with mock.patch(
        "pysonos.SoCo.is_coordinator", new_callable=mock.PropertyMock
    ) as is_coord:
        is_coord.return_value = True
        moco_only_on_master.play()
        is_coord.assert_called_once_with()


def test_not_on_master_false(moco_only_on_master):
    with mock.patch(
        "pysonos.SoCo.is_coordinator", new_callable=mock.PropertyMock
    ) as is_coord:
        is_coord.return_value = False
        with pytest.raises(SoCoSlaveException):
            moco_only_on_master.play()
        is_coord.assert_called_once_with()<|MERGE_RESOLUTION|>--- conflicted
+++ resolved
@@ -187,12 +187,7 @@
 )
 
 
-<<<<<<< HEAD
-
-@pytest.yield_fixture
-=======
 @pytest.fixture()
->>>>>>> d05ad50a
 def moco_zgs(moco):
     """A mock soco with zone group state."""
     moco.zoneGroupTopology.GetZoneGroupState.return_value = {"ZoneGroupState": ZGS}
