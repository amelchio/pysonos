# -*- coding: utf-8 -*-
from __future__ import unicode_literals

import mock
import pytest

from pysonos import SoCo
from pysonos.data_structures import (
    DidlMusicTrack, to_didl_string
)
from pysonos.exceptions import (
    SoCoSlaveException, SoCoUPnPException
)
from pysonos.groups import ZoneGroup
from pysonos.xml import XML

IP_ADDR = '192.168.1.101'


@pytest.yield_fixture()
def moco():
    """A mock soco with fake services and hardcoded is_coordinator.

    Allows calls to services to be tracked. Should not cause any network
    access
    """
    services = (
        'AVTransport', 'RenderingControl', 'DeviceProperties',
        'ContentDirectory', 'ZoneGroupTopology')
    patchers = [mock.patch('pysonos.core.{}'.format(service))
                for service in services]
    for patch in patchers:
        patch.start()
    with mock.patch("pysonos.SoCo.is_coordinator",
                    new_callable=mock.PropertyMock) as is_coord:
        is_coord = True
        yield SoCo(IP_ADDR)
    for patch in reversed(patchers):
        patch.stop()


@pytest.yield_fixture()
def moco_only_on_master():
    """A mock soco with fake services.

    Allows calls to services to be tracked. Should not cause any network
    access
    """
    services = (
        'AVTransport', 'RenderingControl', 'DeviceProperties',
        'ContentDirectory', 'ZoneGroupTopology')
    patchers = [mock.patch('pysonos.core.{}'.format(service))
                for service in services]
    for patch in patchers:
        patch.start()
    yield SoCo(IP_ADDR)
    for patch in reversed(patchers):
        patch.stop()


ZGS = """<ZoneGroups>
      <ZoneGroup Coordinator="RINCON_000ZZZ1400" ID="RINCON_000ZZZ1400:0">
        <ZoneGroupMember
            BootSeq="33"
            Configuration="1"
            Icon="x-rincon-roomicon:zoneextender"
            Invisible="1"
            IsZoneBridge="1"
            Location="http://192.168.1.100:1400/xml/device_description.xml"
            MinCompatibleVersion="22.0-00000"
            SoftwareVersion="24.1-74200"
            UUID="RINCON_000ZZZ1400"
            ZoneName="BRIDGE"/>
      </ZoneGroup>
      <ZoneGroup Coordinator="RINCON_000XXX1400" ID="RINCON_000XXX1400:46">
        <ZoneGroupMember
            BootSeq="44"
            Configuration="1"
            Icon="x-rincon-roomicon:living"
            Location="http://192.168.1.101:1400/xml/device_description.xml"
            MinCompatibleVersion="22.0-00000"
            SoftwareVersion="24.1-74200"
            UUID="RINCON_000XXX1400"
            ZoneName="Living Room"/>
        <ZoneGroupMember
            BootSeq="52"
            Configuration="1"
            Icon="x-rincon-roomicon:kitchen"
            Location="http://192.168.1.102:1400/xml/device_description.xml"
            MinCompatibleVersion="22.0-00000"
            SoftwareVersion="24.1-74200"
            UUID="RINCON_000YYY1400"
            ZoneName="Kitchen"/>
      </ZoneGroup>
      <ZoneGroup Coordinator="RINCON_000PPP1400" ID="RINCON_000PPP1400:49">
        <ZoneGroupMember
            BootSeq="8"
            Configuration="1"
            HTSatChanMapSet="RINCON_000PPP1400:LF,RF;RINCON_000RRR1400:RR;RINCON_000SSS1400:LR;RINCON_000QQQ1400:SW"
            Icon="x-rincon-roomicon:living"
            Location="http://192.168.1.103:1400/xml/device_description.xml"
            MinCompatibleVersion="22.0-00000"
            SoftwareVersion="24.0-71060"
            UUID="RINCON_000PPP1400"
            ZoneName="Home Theatre">
          <Satellite
              BootSeq="4"
              Configuration="1"
              HTSatChanMapSet="RINCON_000PPP1400:LF,RF;RINCON_000QQQ1400:SW"
              Icon="x-rincon-roomicon:living"
              Invisible="1"
              Location="http://192.168.1.104:1400/xml/device_description.xml"
              MinCompatibleVersion="22.0-00000"
              SoftwareVersion="24.0-71060"
              UUID="RINCON_000QQQ1400"
              ZoneName="Home Theatre"/>
          <Satellite
              BootSeq="6"
              Configuration="1"
              HTSatChanMapSet="RINCON_000PPP1400:LF,RF;RINCON_000RRR1400:RR"
              Icon="x-rincon-roomicon:living"
              Invisible="1"
              Location="http://192.168.1.105:1400/xml/device_description.xml"
              MinCompatibleVersion="22.0-00000"
              SoftwareVersion="24.0-71060"
              UUID="RINCON_000RRR1400"
              ZoneName="Home Theatre"/>
          <Satellite
              BootSeq="4"
              Configuration="1"
              HTSatChanMapSet="RINCON_000PPP1400:LF,RF;RINCON_000SSS1400:LR"
              Icon="x-rincon-roomicon:living"
              Invisible="1"
              Location="http://192.168.1.106:1400/xml/device_description.xml"
              MinCompatibleVersion="22.0-00000"
              SoftwareVersion="24.0-71060"
              UUID="RINCON_000SSS1400"
              ZoneName="Home Theatre"/>
        </ZoneGroupMember>
      </ZoneGroup>
    </ZoneGroups>"""


@pytest.yield_fixture
def moco_zgs(moco):
    """A mock soco with zone group state."""
    moco.zoneGroupTopology.GetZoneGroupState.return_value = {
        'ZoneGroupState': ZGS
    }
    yield moco


class TestSoco:
    device_description = """<?xml version="1.0" encoding="utf-8" ?>
        <root xmlns="urn:schemas-upnp-org:device-1-0">
          <specVersion>
            <major>1</major>
            <minor>0</minor>
          </specVersion>
          <device>
            <deviceType>urn:schemas-upnp-org:device:ZonePlayer:1</deviceType>
            <friendlyName>""" + IP_ADDR + """ - Sonos PLAY:3</friendlyName>
            <manufacturer>Sonos, Inc.</manufacturer>
            <manufacturerURL>http://www.sonos.com</manufacturerURL>
            <modelNumber>S3</modelNumber>
            <modelDescription>Sonos PLAY:3</modelDescription>
            <modelName>Sonos PLAY:3</modelName>
            <modelURL>http://www.sonos.com/products/zoneplayers/S3</modelURL>
            <softwareVersion>29.5-91030</softwareVersion>
            <hardwareVersion>1.8.1.2-2</hardwareVersion>
            <serialNum>00-11-22-33-44-55:E</serialNum>
            <UDN>uuid:RINCON_00112233445501400</UDN>
            <iconList>
              <icon>
                <id>0</id>
                <mimetype>image/png</mimetype>
                <width>48</width>
                <height>48</height>
                <depth>24</depth>
                <url>/img/icon-S3.png</url>
              </icon>
            </iconList>
            <minCompatibleVersion>28.0-00000</minCompatibleVersion>
            <legacyCompatibleVersion>24.0-0000</legacyCompatibleVersion>
            <displayVersion>5.4</displayVersion>
            <extraVersion>OTP: </extraVersion>
            <roomName>Room</roomName>
          </device>
        </root>
    """

    @pytest.mark.parametrize('bad_ip_addr', ['not_ip', '555.555.555.555'])
    def test_soco_bad_ip(self, bad_ip_addr):
        with pytest.raises(ValueError):
            speaker = SoCo(bad_ip_addr)

    def test_soco_init(self, moco):
        assert moco.ip_address == IP_ADDR
        assert moco.speaker_info == {}

    def test_soco_str(self, moco):
        assert str(moco) == "<SoCo object at ip {}>".format(IP_ADDR)

    def test_soco_repr(self, moco):
        assert repr(moco) == 'SoCo("{}")'.format(IP_ADDR)

<<<<<<< HEAD
    @mock.patch("pysonos.core.requests")
=======
    @pytest.mark.parametrize('model_name', (
        ('Play:5', False),
        ('Sonos One', False),
        ('PLAYBAR', True),
        ('Sonos Beam', True),
        ('Sonos Playbar', True),
        ('Sonos Playbase', True)))
    def test_soco_is_soundbar(self, moco, model_name):
        moco._is_soundbar = None
        moco.speaker_info['model_name'] = model_name[0]
        assert moco.is_soundbar == model_name[1]

    @mock.patch("soco.core.requests")
>>>>>>> 765c2260
    @pytest.mark.parametrize('refresh', [None, False, True])
    def test_soco_get_speaker_info_speaker_not_set_refresh(
            self, mocr, moco_zgs, refresh):
        """Internal speaker_info not set; Refresh all values (default, False,
        True)

        => should update
        """
        response = mock.MagicMock()
        mocr.get.return_value = response
        response.content = self.device_description
        # save old state
        old = moco_zgs.speaker_info
        moco_zgs.speaker_info = {}
        if refresh is None:
            res = moco_zgs.get_speaker_info()
        else:
            res = moco_zgs.get_speaker_info(refresh)
        # restore original value
        moco_zgs.speaker_info = old
        mocr.get.assert_called_once_with(
            'http://' + IP_ADDR + ':1400/xml/device_description.xml',
            timeout=None,
        )
        should = {
            'zone_name': "Room",
            'player_icon': "/img/icon-S3.png",
            'uid': "RINCON_000XXX1400",
            'serial_number': "00-11-22-33-44-55:E",
            'software_version': "29.5-91030",
            'hardware_version': "1.8.1.2-2",
            'model_number': "S3",
            'model_name': "Sonos PLAY:3",
            'display_version': "5.4",
            'mac_address': "00-11-22-33-44-55"
        }
        assert should == res

    @mock.patch("pysonos.core.requests")
    @pytest.mark.parametrize('refresh', [None, False])
    def test_soco_get_speaker_info_speaker_set_no_refresh(
            self, mocr, moco_zgs, refresh):
        """Internal speaker_info set; No refresh (default, False)

        => should not update
        """
        should = {
            'info': "yes"
        }
        # save old state
        old = moco_zgs.speaker_info
        moco_zgs.speaker_info = should
        if refresh is None:
            res = moco_zgs.get_speaker_info()
        else:
            res = moco_zgs.get_speaker_info(refresh)
        # restore original value
        moco_zgs.speaker_info = old
        # got 'should' returned
        assert res is should
        # no network request performed
        assert not mocr.get.called

    @mock.patch("pysonos.core.requests")
    @pytest.mark.parametrize('should', [{}, {'info': "yes"}])
    def test_soco_get_speaker_info_speaker_set_no_refresh(
            self, mocr, moco_zgs, should):
        """Internal speaker_info not set/set; Refresh True.

        => should update
        """
        response = mock.MagicMock()
        mocr.get.return_value = response
        response.content = self.device_description
        # save old state
        old = moco_zgs.speaker_info
        moco_zgs.speaker_info = should
        res = moco_zgs.get_speaker_info(True)
        # restore original value
        moco_zgs.speaker_info = old
        mocr.get.assert_called_once_with(
            'http://' + IP_ADDR + ':1400/xml/device_description.xml',
            timeout=None,
        )
        # get_speaker_info only updates internal speaker_info and does not
        # replace it
        should.update({
            'zone_name': "Room",
            'player_icon': "/img/icon-S3.png",
            'uid': "RINCON_000XXX1400",
            'serial_number': "00-11-22-33-44-55:E",
            'software_version': "29.5-91030",
            'hardware_version': "1.8.1.2-2",
            'model_number': "S3",
            'model_name': "Sonos PLAY:3",
            'display_version': "5.4",
            'mac_address': "00-11-22-33-44-55"
        })
        assert should == res


class TestAVTransport:

    @pytest.mark.parametrize('playmode', [
        "NORMAL", "SHUFFLE_NOREPEAT", "SHUFFLE", "REPEAT_ALL", "SHUFFLE_REPEAT_ONE", "REPEAT_ONE"
    ])
    def test_soco_play_mode_values(self, moco, playmode):
        moco.avTransport.GetTransportSettings.return_value = {
            'PlayMode': playmode}
        assert moco.play_mode == playmode
        moco.avTransport.GetTransportSettings.assert_called_once_with(
            [('InstanceID', 0)]
        )
        moco.avTransport.reset_mock()

    def test_soco_play_mode_bad_value(self, moco):
        with pytest.raises(KeyError):
            moco.play_mode = "BAD_VALUE"
        assert not moco.avTransport.SetPlayMode.called

    def test_soco_play_mode_lowercase(self, moco):
        moco.play_mode = "normal"
        moco.avTransport.SetPlayMode.assert_called_once_with(
            [('InstanceID', 0), ('NewPlayMode', 'NORMAL')]
        )

    def test_soco_cross_fade(self, moco):
        moco.avTransport.GetCrossfadeMode.return_value = {'CrossfadeMode': '1'}
        assert moco.cross_fade
        moco.avTransport.GetCrossfadeMode.return_value = {'CrossfadeMode': '0'}
        assert not moco.cross_fade
        moco.avTransport.GetCrossfadeMode.assert_called_with(
            [('InstanceID', 0)]
        )
        moco.cross_fade = True
        moco.avTransport.SetCrossfadeMode.assert_called_once_with(
            [('InstanceID', 0), ('CrossfadeMode', '1')]
        )

    def test_soco_play(self, moco):
        moco.play()
        moco.avTransport.Play.assert_called_once_with(
            [('InstanceID', 0), ('Speed', 1)]
        )

    # Test that uris are forced to Radio style display and controls when
    # force_radio is True prefix is replaced with "x-rincon-mp3radion://"
    # first set of test with no forcing, second set with force_radio=True

    # No forcing
    @pytest.mark.parametrize("uri_in, uri_passed", [
        ('x-file-cifs://server/MyNiceRing.mp3',
         'x-file-cifs://server/MyNiceRing.mp3'),
        ('http://archive.org/download/TenD2005-07-16t_64kb.mp3',
         'http://archive.org/download/TenD2005-07-16t_64kb.mp3'),
        ('x-sonosapi-radio:station%3a%3aps.147077612?sid=203&flags=76&sn=2',
         'x-sonosapi-radio:station%3a%3aps.147077612?sid=203&flags=76&sn=2'),
    ])
    def test_soco_play_uri(self, moco, uri_in, uri_passed):
        moco.play_uri(uri_in)
        moco.avTransport.SetAVTransportURI.assert_called_once_with([
            ('InstanceID', 0),
            ('CurrentURI', uri_passed),
            ('CurrentURIMetaData', '')
        ])
        moco.avTransport.reset_mock()

    # with force_radio=True
    @pytest.mark.parametrize("uri_in, uri_passed", [
        ('http://archive.org/download/TenD2005-07-16t_64kb.mp3',
         'x-rincon-mp3radio://archive.org/download/TenD2005-07-16t_64kb.mp3'),
        ('https://archive.org/download/TenD2005-07-16t_64kb.mp3',
         'x-rincon-mp3radio://archive.org/download/TenD2005-07-16t_64kb.mp3'),
        ('aac://icy-e-bz-04-cr.sharp-stream.com/magic1054.aac?amsparams=playerid:BMUK_tunein;skey:1483570441&awparams=loggedin:false',
         'x-rincon-mp3radio://icy-e-bz-04-cr.sharp-stream.com/magic1054.aac?amsparams=playerid:BMUK_tunein;skey:1483570441&awparams=loggedin:false')
    ])
    def test_soco_play_uri_force_radio(self, moco, uri_in, uri_passed):
        moco.play_uri(uri_in, force_radio=True)
        moco.avTransport.SetAVTransportURI.assert_called_once_with([
            ('InstanceID', 0),
            ('CurrentURI', uri_passed),
            ('CurrentURIMetaData', '')
        ])
        moco.avTransport.reset_mock()

    def test_soco_play_uri_calls_play(self, moco):
        uri = 'http://archive.org/download/tend2005-07-16.flac16/tend2005-07-16t10wonderboy_64kb.mp3'
        moco.play_uri(uri)

        moco.avTransport.Play.assert_called_with(
            [('InstanceID', 0), ('Speed', 1)]
        )

    def test_soco_play_uri_with_title(self, moco):
        uri = 'http://archive.org/download/tend2005-07-16.flac16/tend2005-07-16t10wonderboy_64kb.mp3'
        moco.play_uri(uri, title='<Fast & Loose>')

        moco.avTransport.SetAVTransportURI.assert_called_with([
            ('InstanceID', 0),
            ('CurrentURI', uri),
            ('CurrentURIMetaData', '<DIDL-Lite xmlns:dc="http://purl.org/dc/elements/1.1/" xmlns:upnp="urn:schemas-upnp-org:metadata-1-0/upnp/" xmlns:r="urn:schemas-rinconnetworks-com:metadata-1-0/" xmlns="urn:schemas-upnp-org:metadata-1-0/DIDL-Lite/"><item id="R:0/0/0" parentID="R:0/0" restricted="true"><dc:title>&lt;Fast &amp; Loose&gt;</dc:title><upnp:class>object.item.audioItem.audioBroadcast</upnp:class><desc id="cdudn" nameSpace="urn:schemas-rinconnetworks-com:metadata-1-0/">SA_RINCON65031_</desc></item></DIDL-Lite>')
        ])

    def test_soco_pause(self, moco):
        moco.pause()
        moco.avTransport.Pause.assert_called_once_with(
            [('InstanceID', 0), ('Speed', 1)]
        )

    def test_soco_stop(self, moco):
        moco.stop()
        moco.avTransport.Stop.assert_called_once_with(
            [('InstanceID', 0), ('Speed', 1)]
        )

    def test_soco_next(self, moco):
        moco.next()
        moco.avTransport.Next.assert_called_once_with(
            [('InstanceID', 0), ('Speed', 1)]
        )

    def test_soco_previous(self, moco):
        moco.previous()
        moco.avTransport.Previous.assert_called_once_with(
            [('InstanceID', 0), ('Speed', 1)]
        )

    @pytest.mark.parametrize('bad_timestamp', [
        'NOT_VALID',
        '12:34:56:78',
        '99',
        '12:3:4'
    ])
    def test_soco_seek_invalid(self, moco, bad_timestamp):
        with pytest.raises(ValueError):
            moco.seek(bad_timestamp)
        assert not moco.avTransport.Seek.called

    @pytest.mark.parametrize('timestamp', [
        # '12:34', # Should this be valid?
        '1:23:45',
        '10:23:45',
        '12:78:78'  # Should this really be valid?
    ])
    def test_soco_seek_valid(self, moco, timestamp):
        moco.seek(timestamp)
        moco.avTransport.Seek.assert_called_once_with(
            [('InstanceID', 0), ('Unit', 'REL_TIME'),
                ('Target', timestamp)])
        moco.avTransport.reset_mock()

    def test_soco_current_transport_info(self, moco):
        moco.avTransport.GetTransportInfo.return_value = {
            'CurrentTransportState': 'PLAYING',
            'CurrentTransportStatus': 'OK',
            'CurrentSpeed': '1'}
        playstate = moco.get_current_transport_info()
        moco.avTransport.GetTransportInfo.assert_called_once_with(
            [('InstanceID', 0)]
        )
        assert playstate['current_transport_state'] == 'PLAYING'
        assert playstate['current_transport_status'] == 'OK'
        assert playstate['current_transport_speed'] == '1'

    def test_soco_get_queue(self, moco):
        moco.contentDirectory.Browse.return_value = {
            'Result': '<DIDL-Lite xmlns:dc="http://purl.org/dc/elements/1.1/" xmlns:upnp="urn:schemas-upnp-org:metadata-1-0/upnp/" xmlns:r="urn:schemas-rinconnetworks-com:metadata-1-0/" xmlns="urn:schemas-upnp-org:metadata-1-0/DIDL-Lite/"><item id="Q:0/1" parentID="Q:0" restricted="true"><res protocolInfo="fake.com-fake-direct:*:audio/mp3:*" duration="0:02:32">radea:Tra.12345678.mp3</res><upnp:albumArtURI>/getaa?r=1&amp;u=radea%3aTra.12345678.mp3</upnp:albumArtURI><dc:title>Item 1 Title</dc:title><upnp:class>object.item.audioItem.musicTrack</upnp:class><dc:creator>Item 1 Creator</dc:creator><upnp:album>Item 1 Album</upnp:album></item></DIDL-Lite>',
            'NumberReturned': '1',
            'TotalMatches': '10',
            'UpdateID': '1'}
        queue = moco.get_queue(start=8, max_items=32)
        moco.contentDirectory.Browse.assert_called_once_with([
            ('ObjectID', 'Q:0'),
            ('BrowseFlag', 'BrowseDirectChildren'),
            ('Filter', '*'),
            ('StartingIndex', 8),
            ('RequestedCount', 32),
            ('SortCriteria', '')
        ])
        assert queue is not None
        assert len(queue) == 1
        moco.contentDirectory.reset_mock()

    def test_soco_queue_size(self, moco):
        moco.contentDirectory.Browse.return_value = {
            'NumberReturned': '1',
            'Result': '<DIDL-Lite xmlns:dc="http://purl.org/dc/elements/1.1/" xmlns:upnp="urn:schemas-upnp-org:metadata-1-0/upnp/" xmlns:r="urn:schemas-rinconnetworks-com:metadata-1-0/" xmlns="urn:schemas-upnp-org:metadata-1-0/DIDL-Lite/"><container id="Q:0" parentID="Q:" restricted="true" childCount="384"><dc:title>Queue Instance 0</dc:title><upnp:class>object.container.playlistContainer</upnp:class><res protocolInfo="x-rincon-queue:*:*:*">x-rincon-queue:RINCON_00012345678901400#0</res></container></DIDL-Lite>',
            'TotalMatches': '1',
            'UpdateID': '1'}
        queue_size = moco.queue_size
        moco.contentDirectory.Browse.assert_called_once_with([
            ('ObjectID', 'Q:0'),
            ('BrowseFlag', 'BrowseMetadata'),
            ('Filter', '*'),
            ('StartingIndex', 0),
            ('RequestedCount', 1),
            ('SortCriteria', '')
        ])
        assert queue_size == 384
        moco.contentDirectory.reset_mock()

    def test_join(self, moco_zgs):
        moco2 = mock.Mock()
        moco2.uid = "RINCON_000XXX1400"
        moco_zgs.join(moco2)
        moco_zgs.avTransport.SetAVTransportURI.assert_called_once_with(
            [('InstanceID', 0),
             ('CurrentURI', 'x-rincon:RINCON_000XXX1400'),
             ('CurrentURIMetaData', '')]
        )

    def test_unjoin(self, moco_zgs):
        moco_zgs.unjoin()
        moco_zgs.avTransport.BecomeCoordinatorOfStandaloneGroup\
            .assert_called_once_with([('InstanceID', 0)])

    def test_switch_to_line_in(self, moco_zgs):
        moco_zgs.avTransport.reset_mock()
        moco_zgs.switch_to_line_in()
        moco_zgs.avTransport.SetAVTransportURI.assert_called_once_with(
            [('InstanceID', 0),
                ('CurrentURI', 'x-rincon-stream:RINCON_000XXX1400'),
                ('CurrentURIMetaData', '')]
        )

        moco_zgs.avTransport.reset_mock()
        moco2 = mock.Mock()
        moco2.uid = "RINCON_000YYY1400"
        moco_zgs.switch_to_line_in(moco2)
        moco_zgs.avTransport.SetAVTransportURI.assert_called_once_with(
            [('InstanceID', 0),
             ('CurrentURI', 'x-rincon-stream:RINCON_000YYY1400'),
             ('CurrentURIMetaData', '')]
        )

    def test_switch_to_tv(self, moco_zgs):
        moco_zgs.avTransport.reset_mock()
        moco_zgs.switch_to_tv()
        moco_zgs.avTransport.SetAVTransportURI.assert_called_once_with(
            [('InstanceID', 0),
                ('CurrentURI', 'x-sonos-htastream:RINCON_000XXX1400:spdif'),
                ('CurrentURIMetaData', '')]
        )

    def test_is_playing_tv(self, moco):
        moco.avTransport.reset_mock()
        moco.avTransport.GetPositionInfo.return_value = {
            'TrackURI': 'x-sonos-htastream:RINCON_00012345678901234:spdif'
        }
        playing_tv = moco.is_playing_tv
        assert playing_tv
        moco.avTransport.GetPositionInfo.assert_called_once_with(
            [('InstanceID', 0),
             ('Channel', 'Master')]
        )

        moco.avTransport.GetPositionInfo.return_value = {
            'TrackURI': 'not-tv',
        }
        playing_tv = moco.is_playing_tv
        assert not playing_tv

    def test_is_playing_radio(self, moco):
        moco.avTransport.reset_mock()
        moco.avTransport.GetPositionInfo.return_value = {
            'TrackURI': 'x-rincon-mp3radio://example.com:80/myradio'
        }
        playing_tv = moco.is_playing_radio
        assert playing_tv
        moco.avTransport.GetPositionInfo.assert_called_once_with(
            [('InstanceID', 0),
             ('Channel', 'Master')]
        )

        moco.avTransport.GetPositionInfo.return_value = {
            'TrackURI': 'not-radio',
        }
        playing_tv = moco.is_playing_radio
        assert not playing_tv

    def test_is_playing_line_in(self, moco):
        moco.avTransport.reset_mock()
        moco.avTransport.GetPositionInfo.return_value = {
            'TrackURI': 'x-rincon-stream:blah-blah'
        }
        playing_tv = moco.is_playing_line_in
        assert playing_tv
        moco.avTransport.GetPositionInfo.assert_called_once_with(
            [('InstanceID', 0),
             ('Channel', 'Master')]
        )

        moco.avTransport.GetPositionInfo.return_value = {
            'TrackURI': 'not-line-in',
        }
        playing_tv = moco.is_playing_line_in
        assert not playing_tv

    def test_create_sonos_playlist(self, moco):
        playlist_name = "cool music"
        playlist_id = 1
        moco.avTransport.CreateSavedQueue.return_value = {
            'AssignedObjectID': 'SQ:{}'.format(playlist_id)
        }
        playlist = moco.create_sonos_playlist(playlist_name)
        moco.avTransport.CreateSavedQueue.assert_called_once_with(
            [('InstanceID', 0),
             ('Title', playlist_name),
             ('EnqueuedURI', ''),
             ('EnqueuedURIMetaData', '')]
        )
        assert playlist.title == playlist_name
        expected_uri = "file:///jffs/settings/savedqueues.rsq#{}".format(
            playlist_id)
        assert playlist.resources[0].uri == expected_uri
        assert playlist.parent_id == "SQ:"

    def test_create_sonos_playlist_from_queue(self, moco):
        playlist_name = "saved queue"
        playlist_id = 1
        moco.avTransport.SaveQueue.return_value = {
            'AssignedObjectID': 'SQ:{}'.format(playlist_id)
        }
        playlist = moco.create_sonos_playlist_from_queue(playlist_name)
        moco.avTransport.SaveQueue.assert_called_once_with(
            [('InstanceID', 0),
             ('Title', playlist_name),
             ('ObjectID', '')]
        )
        assert playlist.title == playlist_name
        expected_uri = "file:///jffs/settings/savedqueues.rsq#{}".format(
            playlist_id)
        assert playlist.resources[0].uri == expected_uri
        assert playlist.parent_id == "SQ:"

    def test_add_item_to_sonos_playlist(self, moco):
        moco.contentDirectory.reset_mock()

        playlist = mock.Mock()
        playlist.item_id = 7

        ressource = mock.Mock()
        ressource.uri = 'fake_uri'
        track = mock.Mock()
        track.resources = [ressource]
        track.uri = 'fake_uri'
        track.to_element.return_value = XML.Element('a')

        update_id = 100

        moco.contentDirectory.Browse.return_value = {
            'NumberReturned': '0',
            'Result': '<DIDL-Lite xmlns:dc="http://purl.org/dc/elements/1.1/" xmlns:upnp="urn:schemas-upnp-org:metadata-1-0/upnp/" xmlns:r="urn:schemas-rinconnetworks-com:metadata-1-0/" xmlns="urn:schemas-upnp-org:metadata-1-0/DIDL-Lite/"></DIDL-Lite>',
            'TotalMatches': '0',
            'UpdateID': update_id
        }

        moco.add_item_to_sonos_playlist(track, playlist)
        moco.contentDirectory.Browse.assert_called_once_with([
            ('ObjectID', playlist.item_id),
            ('BrowseFlag', 'BrowseDirectChildren'),
            ('Filter', '*'),
            ('StartingIndex', 0),
            ('RequestedCount', 1),
            ('SortCriteria', '')
        ])
        moco.avTransport.AddURIToSavedQueue.assert_called_once_with(
            [('InstanceID', 0),
             ('UpdateID', update_id),
             ('ObjectID', playlist.item_id),
             ('EnqueuedURI', track.uri),
             ('EnqueuedURIMetaData', to_didl_string(track)),
             ('AddAtIndex', 4294967295)]
        )

    def test_soco_cross_fade(self, moco):
        moco.avTransport.GetCrossfadeMode.return_value = {
            'CrossfadeMode': '1'}
        assert moco.cross_fade
        moco.avTransport.GetCrossfadeMode.assert_called_once_with(
            [('InstanceID', 0)]
        )
        moco.cross_fade = False
        moco.avTransport.SetCrossfadeMode.assert_called_once_with(
            [('InstanceID', 0), ('CrossfadeMode', '0')]
        )

    def test_set_sleep_timer(self, moco):
        moco.avTransport.reset_mock()
        moco.avTransport.ConfigureSleepTimer.return_value = None
        result = moco.set_sleep_timer(None)
        assert result is None
        moco.avTransport.ConfigureSleepTimer.assert_called_once_with(
            [('InstanceID', 0),
             ('NewSleepTimerDuration', '')]
        )

        moco.avTransport.reset_mock()
        moco.avTransport.ConfigureSleepTimer.return_value = None
        result = moco.set_sleep_timer(7200)
        assert result is None
        moco.avTransport.ConfigureSleepTimer.assert_called_once_with(
            [('InstanceID', 0),
             ('NewSleepTimerDuration', '2:00:00')]
        )

        moco.avTransport.reset_mock()
        moco.avTransport.ConfigureSleepTimer.return_value = None
        result = moco.set_sleep_timer(0)
        assert result is None
        moco.avTransport.ConfigureSleepTimer.assert_called_once_with(
            [('InstanceID', 0),
             ('NewSleepTimerDuration', '0:00:00')]
        )

    @pytest.mark.parametrize('bad_sleep_time', ['BadTime', '00:43:23', '4200s',''])
    def test_set_sleep_timer_bad_sleep_time(self, moco, bad_sleep_time):
        with pytest.raises(ValueError):
            result = moco.set_sleep_timer(bad_sleep_time)

    def test_get_sleep_timer(self, moco):
        moco.avTransport.reset_mock()
        moco.avTransport.GetRemainingSleepTimerDuration.return_value = {
            'RemainingSleepTimerDuration': '02:00:00',
            'CurrentSleepTimerGeneration': '3',
        }
        result = moco.get_sleep_timer()
        assert result == 7200

        moco.avTransport.reset_mock()
        moco.avTransport.GetRemainingSleepTimerDuration.return_value = {
            'RemainingSleepTimerDuration': '',
            'CurrentSleepTimerGeneration': '0',
        }
        result = moco.get_sleep_timer()
        assert result == None


class TestContentDirectory:

    def test_remove_sonos_playlist_success(self, moco):
        moco.contentDirectory.reset_mock()
        moco.contentDirectory.return_value = True
        result = moco.remove_sonos_playlist('SQ:10')
        moco.contentDirectory.DestroyObject.assert_called_once_with(
            [('ObjectID', 'SQ:10')]
        )
        assert result


class TestRenderingControl:

    def test_soco_mute(self, moco):
        moco.renderingControl.GetMute.return_value = {'CurrentMute': '1'}
        assert moco.mute
        moco.renderingControl.reset_mock()
        moco.renderingControl.GetMute.return_value = {'CurrentMute': '0'}
        assert not moco.mute
        moco.renderingControl.GetMute.assert_called_once_with(
            [('InstanceID', 0), ('Channel', 'Master')]
        )
        moco.mute = False
        moco.renderingControl.SetMute.assert_called_once_with(
            [('InstanceID', 0), ('Channel', 'Master'),
                ('DesiredMute', '0')]
        )
        moco.renderingControl.reset_mock()
        moco.mute = True
        moco.renderingControl.SetMute.assert_called_once_with(
            [('InstanceID', 0), ('Channel', 'Master'),
                ('DesiredMute', '1')]
        )

    @pytest.mark.parametrize('volume', [1, 4, 10, 100])
    def test_soco_volume(self, moco, volume):
        moco.renderingControl.GetVolume.return_value = {
            'CurrentVolume': volume}
        assert moco.volume == volume
        moco.renderingControl.GetVolume.assert_called_once_with(
            [('InstanceID', 0), ('Channel', 'Master')]
        )
        moco.renderingControl.reset_mock()

    @pytest.mark.parametrize('vol_set, vol_called', [
        (-120, 0),
        (-10, 0),
        (0, 0),
        (5, 5),
        (99, 99),
        (100, 100),
        (110, 100),
        (300, 100)
    ])
    def soco_volume_set(self, moco, vol_set, vol_called):
        moco.volume = vol_set
        moco.renderingControl.SetVolume.assert_called_once_with(
            [('InstanceID', 0), ('Channel', 'Master'),
                ('DesiredVolume', vol_called)]
        )

    def test_soco_ramp_to_volume(self, moco):
        moco.renderingControl.RampToVolume.return_value = {'RampTime': '12'}
        ramp_time = moco.ramp_to_volume(15)
        moco.renderingControl.RampToVolume.assert_called_once_with(
            [('InstanceID', 0), ('Channel', 'Master'),
             ('RampType', 'SLEEP_TIMER_RAMP_TYPE'), ('DesiredVolume', 15),
             ('ResetVolumeAfter', False), ('ProgramURI', '')]
        )
        assert ramp_time == 12

    def test_soco_treble(self, moco):
        moco.renderingControl.GetTreble.return_value = {'CurrentTreble': '15'}
        assert moco.treble == 15
        moco.renderingControl.GetTreble.assert_called_once_with(
            [('InstanceID', 0), ('Channel', 'Master')]
        )
        moco.treble = '10'
        moco.renderingControl.SetTreble.assert_called_once_with(
            [('InstanceID', 0),
                ('DesiredTreble', 10)]
        )

    def test_soco_loudness(self, moco):
        moco.renderingControl.GetLoudness.return_value = {
            'CurrentLoudness': '1'}
        assert moco.loudness
        moco.renderingControl.GetLoudness.assert_called_once_with(
            [('InstanceID', 0), ('Channel', 'Master')]
        )
        moco.loudness = False
        moco.renderingControl.SetLoudness.assert_called_once_with(
            [('InstanceID', 0), ('Channel', 'Master'),
                ('DesiredLoudness', '0')]
        )


class TestDeviceProperties:

    def test_soco_status_light(self, moco):
        moco.deviceProperties.GetLEDState.return_value = {
            'CurrentLEDState': 'On'}
        assert moco.status_light
        moco.deviceProperties.GetLEDState.return_value = {
            'CurrentLEDState': 'Off'}
        assert not moco.status_light
        moco.deviceProperties.GetLEDState.assert_called_with()
        moco.status_light = False
        moco.deviceProperties.SetLEDState.assert_called_once_with(
            [('DesiredLEDState', 'Off')])
        moco.status_light = True
        moco.deviceProperties.SetLEDState.assert_called_with(
            [('DesiredLEDState', 'On')]
        )

    def test_soco_set_player_name(self, moco):
        moco.player_name = 'μИⅠℂ☺ΔЄ💋'
        moco.deviceProperties.SetZoneAttributes.assert_called_once_with(
            [('DesiredZoneName', 'μИⅠℂ☺ΔЄ💋'),
                ('DesiredIcon', ''),
                ('DesiredConfiguration', '')]
        )


class TestZoneGroupTopology:

    def test_soco_uid(self, moco_zgs):
        assert moco_zgs.uid == 'RINCON_000XXX1400'

    def test_soco_is_visible(self, moco_zgs):
        assert moco_zgs.is_visible

    def test_soco_is_bridge(self, moco_zgs):
        assert not moco_zgs.is_bridge

    def test_soco_is_coordinator(self, moco_zgs):
        assert moco_zgs.is_coordinator

    def test_all_groups(self, moco_zgs):
        groups = moco_zgs.all_groups
        assert len(groups) == 3
        # Check 3 unique groups
        assert len(set(groups)) == 3
        for group in groups:
            assert isinstance(group, ZoneGroup)

    def test_all_groups_have_coordinator(self, moco_zgs):
        for group in moco_zgs.all_groups:
            assert group.coordinator is not None

    def test_group(self, moco_zgs):
        assert isinstance(moco_zgs.group, ZoneGroup)
        assert moco_zgs in moco_zgs.group

    def test_all_zones(selfself, moco_zgs):
        zones = moco_zgs.all_zones
        assert len(zones) == 7
        assert len(set(zones)) == 7
        for zone in zones:
            assert isinstance(zone, SoCo)
        assert moco_zgs in zones

    def test_visible_zones(selfself, moco_zgs):
        zones = moco_zgs.visible_zones
        assert len(zones) == 3
        assert len(set(zones)) == 3
        for zone in zones:
            assert isinstance(zone, SoCo)
        assert moco_zgs in zones

    def test_group_label(selfself, moco_zgs):
        g = moco_zgs.group
        # Have to mock out group members zone group state here since
        # g.members is parsed from the XML.
        for speaker in g.members:
            speaker.zoneGroupTopology.GetZoneGroupState.return_value = {
                'ZoneGroupState': ZGS
            }
        assert g.label == "Kitchen, Living Room"

    def test_group_short_label(selfself, moco_zgs):
        g = moco_zgs.group
        # Have to mock out group members zone group state here since
        # g.members is parsed from the XML.
        for speaker in g.members:
            speaker.zoneGroupTopology.GetZoneGroupState.return_value = {
                'ZoneGroupState': ZGS
            }
        assert g.short_label == "Kitchen + 1"


def test_only_on_master_true(moco_only_on_master):
    with mock.patch('pysonos.SoCo.is_coordinator', new_callable=mock.PropertyMock) as is_coord:
        is_coord.return_value = True
        moco_only_on_master.play()
        is_coord.assert_called_once_with()


def test_not_on_master_false(moco_only_on_master):
    with mock.patch('pysonos.SoCo.is_coordinator', new_callable=mock.PropertyMock) as is_coord:
        is_coord.return_value = False
        with pytest.raises(SoCoSlaveException):
            moco_only_on_master.play()
        is_coord.assert_called_once_with()<|MERGE_RESOLUTION|>--- conflicted
+++ resolved
@@ -204,9 +204,6 @@
     def test_soco_repr(self, moco):
         assert repr(moco) == 'SoCo("{}")'.format(IP_ADDR)
 
-<<<<<<< HEAD
-    @mock.patch("pysonos.core.requests")
-=======
     @pytest.mark.parametrize('model_name', (
         ('Play:5', False),
         ('Sonos One', False),
@@ -219,8 +216,7 @@
         moco.speaker_info['model_name'] = model_name[0]
         assert moco.is_soundbar == model_name[1]
 
-    @mock.patch("soco.core.requests")
->>>>>>> 765c2260
+    @mock.patch("pysonos.core.requests")
     @pytest.mark.parametrize('refresh', [None, False, True])
     def test_soco_get_speaker_info_speaker_not_set_refresh(
             self, mocr, moco_zgs, refresh):
