# -*- coding: utf-8 -*-
from __future__ import unicode_literals

import mock
import pytest

from pysonos import SoCo
from pysonos.exceptions import SoCoUPnPException

IP_ADDR = "192.168.1.101"


@pytest.yield_fixture()
def moco():
    """A mock soco with fake services and hardcoded is_coordinator.

    Allows calls to services to be tracked. Should not cause any network
    access
    """
    services = (
        "AVTransport",
        "RenderingControl",
        "DeviceProperties",
        "ContentDirectory",
        "ZoneGroupTopology",
    )
<<<<<<< HEAD
    patchers = [mock.patch("pysonos.core.{}".format(service)) for service in services]
    for patch in patchers:
        patch.start()
    with mock.patch(
        "pysonos.SoCo.is_coordinator", new_callable=mock.PropertyMock
=======
    patchers = [mock.patch("soco.core.{}".format(service)) for service in services]
    for patch in patchers:
        patch.start()
    with mock.patch(
        "soco.SoCo.is_coordinator", new_callable=mock.PropertyMock
>>>>>>> 1cccc4bf
    ) as is_coord:
        is_coord = True
        yield SoCo(IP_ADDR)
    for patch in reversed(patchers):
        patch.stop()


class TestMusicLibrary:
    def test_search_track_no_result(self, moco):
        moco.contentDirectory.reset_mock()
        # Browse returns an exception if the artist can't be found
        # <s:Envelope xmlns:s="http://schemas.xmlsoap.org/soap/envelope/"
        #  s:encodingStyle="http://schemas.xmlsoap.org/soap/encoding/">
        #   <s:Body>
        #     <s:Fault>
        #       <faultcode>s:Client</faultcode>
        #       <faultstring>UPnPError</faultstring>
        #       <detail>
        #         <UPnPError xmlns="urn:schemas-upnp-org:control-1-0">
        #           <errorCode>701</errorCode>
        #         </UPnPError>
        #       </detail>
        #     </s:Fault>
        #   </s:Body>
        # </s:Envelope>
        moco.contentDirectory.Browse.side_effect = SoCoUPnPException(
            "No such object", "701", "error XML"
        )

        result = moco.music_library.search_track("artist")

        assert len(result) == 0

        moco.contentDirectory.Browse.assert_called_once_with(
            [
                ("ObjectID", "A:ALBUMARTIST/artist/"),
                ("BrowseFlag", "BrowseDirectChildren"),
                ("Filter", "*"),
                ("StartingIndex", 0),
                ("RequestedCount", 100000),
                ("SortCriteria", ""),
            ]
        )

    def test_search_track_no_artist_album_track(self, moco):
        moco.contentDirectory.reset_mock()
        # Browse returns an empty result set if artist and album and
        # track cannot be found
        moco.contentDirectory.Browse.side_effect = None
        moco.contentDirectory.Browse.return_value = {
            "NumberReturned": "0",
<<<<<<< HEAD
            "Result": '<DIDL-Lite xmlns:dc="http://purl.org/dc/elements/1.1/" xmlns:upnp="urn:schemas-upnp-org:metadata-1-0/upnp/" xmlns:r="urn:schemas-rinconnetworks-com:metadata-1-0/" xmlns="urn:schemas-upnp-org:metadata-1-0/DIDL-Lite/"></DIDL-Lite>',
=======
            "Result": (
                '<DIDL-Lite xmlns:dc="http://purl.org/dc/elements/1.1/" '
                'xmlns:upnp="urn:schemas-upnp-org:metadata-1-0/upnp/" '
                'xmlns:r="urn:schemas-rinconnetworks-com:metadata-1-0/" '
                'xmlns="urn:schemas-upnp-org:metadata-1-0/DIDL-Lite/"></DIDL-Lite>'
            ),
>>>>>>> 1cccc4bf
            "TotalMatches": "0",
            "UpdateID": "0",
        }

        result = moco.music_library.search_track("artist", "album", "track")

        assert len(result) == 0

        moco.contentDirectory.Browse.assert_called_once_with(
            [
                ("ObjectID", "A:ALBUMARTIST/artist/album:track"),
                ("BrowseFlag", "BrowseDirectChildren"),
                ("Filter", "*"),
                ("StartingIndex", 0),
                ("RequestedCount", 100000),
                ("SortCriteria", ""),
            ]
        )

    def test_search_track_artist_albums(self, moco):
        moco.contentDirectory.reset_mock()
        moco.contentDirectory.Browse.side_effect = None
        moco.contentDirectory.Browse.return_value = {
            "NumberReturned": "2",
<<<<<<< HEAD
            "Result": '<DIDL-Lite xmlns:dc="http://purl.org/dc/elements/1.1/" xmlns:ns0="urn:schemas-upnp-org:metadata-1-0/DIDL-Lite/" xmlns:ns2="urn:schemas-upnp-org:metadata-1-0/upnp/"><container id="A:ALBUMARTIST/The%20Artist/First%20Album" parentID="A:ALBUMARTIST/The%20Artist" restricted="true"><dc:title>First Album</dc:title><ns2:class>object.container.album.musicAlbum</ns2:class><res protocolInfo="x-rincon-playlist:*:*:*">x-rincon-playlist:RINCON_000123456789001400#A:ALBUMARTIST/The%20Artist/First%20Album</res><dc:creator>The Artist</dc:creator><ns2:albumArtURI>/getaa?u=x-file-cifs%3a%2f%2fserver%2fThe%2520Artist%2fFirst%2520Album%2ftrack2.mp3&amp;v=432</ns2:albumArtURI></container><container id="A:ALBUMARTIST/The%20Artist/Second%20Album" parentID="A:ALBUMARTIST/The%20Artist" restricted="true"><dc:title>Second Album</dc:title><ns2:class>object.container.album.musicAlbum</ns2:class><res protocolInfo="x-rincon-playlist:*:*:*">x-rincon-playlist:RINCON_000123456789001400#A:ALBUMARTIST/The%20Artist/Second%20Album</res><dc:creator>The Artist</dc:creator><ns2:albumArtURI>/getaa?u=x-file-cifs%3a%2f%2fserver%2fThe%2520Artist%2fSecond%2520Album%2ftrack2.mp3&amp;v=432</ns2:albumArtURI></container></DIDL-Lite>',
=======
            "Result": (
                '<DIDL-Lite xmlns:dc="http://purl.org/dc/elements/1.1/" '
                'xmlns:ns0="urn:schemas-upnp-org:metadata-1-0/DIDL-Lite/" '
                'xmlns:ns2="urn:schemas-upnp-org:metadata-1-0/upnp/">'
                '<container id="A:ALBUMARTIST/The%20Artist/First%20Album" '
                'parentID="A:ALBUMARTIST/The%20Artist" restricted="true">'
                "<dc:title>First Album</dc:title>"
                "<ns2:class>object.container.album.musicAlbum</ns2:class>"
                '<res protocolInfo="x-rincon-playlist:*:*:*">'
                "x-rincon-playlist:RINCON_000123456789001400#A:ALBUMARTIST/"
                "The%20Artist/First%20Album</res>"
                "<dc:creator>The Artist</dc:creator>"
                "<ns2:albumArtURI>/getaa?u=x-file-cifs%3a%2f%2fserver%2fThe%2520Artist"
                "%2fFirst%2520Album%2ftrack2.mp3&amp;v=432</ns2:albumArtURI>"
                "</container>"
                '<container id="A:ALBUMARTIST/The%20Artist/Second%20Album" '
                'parentID="A:ALBUMARTIST/The%20Artist" restricted="true">'
                "<dc:title>Second Album</dc:title>"
                "<ns2:class>object.container.album.musicAlbum</ns2:class>"
                '<res protocolInfo="x-rincon-playlist:*:*:*">x-rincon-playlist:'
                "RINCON_000123456789001400#A:ALBUMARTIST/The%20Artist/Second%20Album"
                "</res>"
                "<dc:creator>The Artist</dc:creator>"
                "<ns2:albumArtURI>/getaa?u=x-file-cifs%3a%2f%2fserver%2fThe%2520Artist"
                "%2fSecond%2520Album%2ftrack2.mp3&amp;v=432</ns2:albumArtURI>"
                "</container>"
                "</DIDL-Lite>"
            ),
>>>>>>> 1cccc4bf
            "TotalMatches": "2",
            "UpdateID": "0",
        }
        results = moco.music_library.search_track("The Artist")

        assert results.number_returned == 2

        album = results[0]
        assert album.title == "First Album"
        assert album.item_id == "A:ALBUMARTIST/The%20Artist/First%20Album"
        album = results[1]
        assert album.title == "Second Album"
        assert album.item_id == "A:ALBUMARTIST/The%20Artist/Second%20Album"

        moco.contentDirectory.Browse.assert_called_once_with(
            [
                ("ObjectID", "A:ALBUMARTIST/The%20Artist/"),
                ("BrowseFlag", "BrowseDirectChildren"),
                ("Filter", "*"),
                ("StartingIndex", 0),
                ("RequestedCount", 100000),
                ("SortCriteria", ""),
            ]
        )

    def test_search_track_artist_album_tracks(self, moco):
        moco.contentDirectory.reset_mock()
        moco.contentDirectory.Browse.side_effect = None
        moco.contentDirectory.Browse.return_value = {
            "NumberReturned": "3",
<<<<<<< HEAD
            "Result": '<DIDL-Lite xmlns:dc="http://purl.org/dc/elements/1.1/" xmlns:ns0="urn:schemas-upnp-org:metadata-1-0/DIDL-Lite/" xmlns:ns1="urn:schemas-upnp-org:metadata-1-0/upnp/"><item id="S://server/The%20Artist/The%20Album/03%20-%20Track%20Title%201.mp3" parentID="A:ALBUMARTIST/The%20Artist/The%20Album" restricted="true"><res protocolInfo="x-file-cifs:*:audio/mpeg:*">x-file-cifs://server/The%20Artist/The%20Album/03%20-%20Track%20Title%201.mp3</res><ns1:albumArtURI>/getaa?u=x-file-cifs%3a%2f%2fserver%2fThe%2520Artist%2fThe%2520Album%2f03%2520-%2520Track%2520Title%25201.mp3&amp;v=432</ns1:albumArtURI><dc:title>Track Title 1</dc:title><ns1:class>object.item.audioItem.musicTrack</ns1:class><dc:creator>The Artist</dc:creator><ns1:album>The Album</ns1:album><ns1:originalTrackNumber>3</ns1:originalTrackNumber></item><item id="S://server/The%20Artist/The%20Album/04%20-%20Track%20Title%202.m4a" parentID="A:ALBUMARTIST/The%20Artist/The%20Album" restricted="true"><res protocolInfo="x-file-cifs:*:audio/mp4:*">x-file-cifs://server/The%20Artist/The%20Album/04%20-%20Track%20Title%202.m4a</res><ns1:albumArtURI>/getaa?u=x-file-cifs%3a%2f%2fserver%2fThe%2520Artist%2fThe%2520Album%2f04%2520-%2520Track%2520Title%25202.m4a&amp;v=432</ns1:albumArtURI><dc:title>Track Title 2</dc:title><ns1:class>object.item.audioItem.musicTrack</ns1:class><dc:creator>The Artist</dc:creator><ns1:album>The Album</ns1:album><ns1:originalTrackNumber>4</ns1:originalTrackNumber></item><item id="S://server/The%20Artist/The%20Album/05%20-%20Track%20Title%203.mp3" parentID="A:ALBUMARTIST/The%20Artist/The%20Album" restricted="true"><res protocolInfo="x-file-cifs:*:audio/mpeg:*">x-file-cifs://server/The%20Artist/The%20Album/05%20-%20Track%20Title%203.mp3</res><ns1:albumArtURI>/getaa?u=x-file-cifs%3a%2f%2fserver%2fThe%2520Artist%2fThe%2520Album%2f05%2520-%2520Track%2520Title%25203.mp3&amp;v=432</ns1:albumArtURI><dc:title>Track Title 3</dc:title><ns1:class>object.item.audioItem.musicTrack</ns1:class><dc:creator>The Artist</dc:creator><ns1:album>The Album</ns1:album><ns1:originalTrackNumber>5</ns1:originalTrackNumber></item></DIDL-Lite>',
=======
            "Result": (
                '<DIDL-Lite xmlns:dc="http://purl.org/dc/elements/1.1/" '
                'xmlns:ns0="urn:schemas-upnp-org:metadata-1-0/DIDL-Lite/" '
                'xmlns:ns1="urn:schemas-upnp-org:metadata-1-0/upnp/">'
                '<item id="S://server/The%20Artist/The%20Album/'
                '03%20-%20Track%20Title%201.mp3" '
                'parentID="A:ALBUMARTIST/The%20Artist/The%20Album" restricted="true">'
                '<res protocolInfo="x-file-cifs:*:audio/mpeg:*">x-file-cifs://server/'
                "The%20Artist/The%20Album/03%20-%20Track%20Title%201.mp3</res>"
                "<ns1:albumArtURI>/getaa?u=x-file-cifs%3a%2f%2fserver%2fThe%2520Artist"
                "%2fThe%2520Album%2f03%2520-%2520Track%2520Title%25201.mp3&amp;v=432"
                "</ns1:albumArtURI>"
                "<dc:title>Track Title 1</dc:title>"
                "<ns1:class>object.item.audioItem.musicTrack</ns1:class>"
                "<dc:creator>The Artist</dc:creator>"
                "<ns1:album>The Album</ns1:album>"
                "<ns1:originalTrackNumber>3</ns1:originalTrackNumber>"
                "</item>"
                '<item id="S://server/The%20Artist/The%20Album/'
                '04%20-%20Track%20Title%202.m4a" '
                'parentID="A:ALBUMARTIST/The%20Artist/The%20Album" restricted="true">'
                '<res protocolInfo="x-file-cifs:*:audio/mp4:*">x-file-cifs://server/'
                "The%20Artist/The%20Album/04%20-%20Track%20Title%202.m4a</res>"
                "<ns1:albumArtURI>/getaa?u=x-file-cifs%3a%2f%2fserver%2fThe%2520"
                "Artist%2fThe%2520Album%2f04%2520-%2520Track%2520Title%25202.m4a"
                "&amp;v=432</ns1:albumArtURI>"
                "<dc:title>Track Title 2</dc:title>"
                "<ns1:class>object.item.audioItem.musicTrack</ns1:class>"
                "<dc:creator>The Artist</dc:creator>"
                "<ns1:album>The Album</ns1:album>"
                "<ns1:originalTrackNumber>4</ns1:originalTrackNumber>"
                "</item>"
                '<item id="S://server/The%20Artist/The%20Album/'
                '05%20-%20Track%20Title%203.mp3" '
                'parentID="A:ALBUMARTIST/The%20Artist/The%20Album" restricted="true">'
                '<res protocolInfo="x-file-cifs:*:audio/mpeg:*">'
                "x-file-cifs://server/The%20Artist/The%20Album/"
                "05%20-%20Track%20Title%203.mp3</res>"
                "<ns1:albumArtURI>/getaa?u=x-file-cifs%3a%2f%2fserver%2fThe%2520"
                "Artist%2fThe%2520Album%2f05%2520-%2520Track%2520Title%25203.mp3"
                "&amp;v=432</ns1:albumArtURI>"
                "<dc:title>Track Title 3</dc:title>"
                "<ns1:class>object.item.audioItem.musicTrack</ns1:class>"
                "<dc:creator>The Artist</dc:creator>"
                "<ns1:album>The Album</ns1:album>"
                "<ns1:originalTrackNumber>5</ns1:originalTrackNumber>"
                "</item>"
                "</DIDL-Lite>"
            ),
>>>>>>> 1cccc4bf
            "TotalMatches": "3",
            "UpdateID": "0",
        }

        results = moco.music_library.search_track("The Artist", "The Album")

        assert len(results) == 3

        track = results[0]
        assert track.title == "Track Title 1"
        assert (
            track.item_id
            == "S://server/The%20Artist/The%20Album/03%20-%20Track%20Title%201.mp3"
        )
        track = results[1]
        assert track.title == "Track Title 2"
        assert (
            track.item_id
            == "S://server/The%20Artist/The%20Album/04%20-%20Track%20Title%202.m4a"
        )
        track = results[2]
        assert track.title == "Track Title 3"
        assert (
            track.item_id
            == "S://server/The%20Artist/The%20Album/05%20-%20Track%20Title%203.mp3"
        )

        moco.contentDirectory.Browse.assert_called_once_with(
            [
                ("ObjectID", "A:ALBUMARTIST/The%20Artist/The%20Album"),
                ("BrowseFlag", "BrowseDirectChildren"),
                ("Filter", "*"),
                ("StartingIndex", 0),
                ("RequestedCount", 100000),
                ("SortCriteria", ""),
            ]
        )

    def test_soco_library_updating(self, moco):
        moco.contentDirectory.GetShareIndexInProgress.return_value = {"IsIndexing": "0"}
        assert not moco.music_library.library_updating
        moco.contentDirectory.reset_mock()
        moco.contentDirectory.GetShareIndexInProgress.return_value = {"IsIndexing": "1"}
        assert moco.music_library.library_updating

    def test_soco_start_library_update(self, moco):
        moco.contentDirectory.RefreshShareIndex.return_value = True
        assert moco.music_library.start_library_update()
        moco.contentDirectory.RefreshShareIndex.assert_called_with(
            [
                ("AlbumArtistDisplayOption", ""),
            ]
        )

    def test_soco_list_library_shares(self, moco):
        # Tests with 2, 1 and 0 library shares
        moco.contentDirectory.Browse.return_value = {
            "TotalMatches": "2",
            "NumberReturned": "2",
            "UpdateID": "0",
            "Result": (
                '<DIDL-Lite xmlns:dc="http://purl.org/dc/elements/1.1/" '
                'xmlns:upnp="urn:schemas-upnp-org:metadata-1-0/upnp/" '
                'xmlns:r="urn:schemas-rinconnetworks-com:metadata-1-0/" '
                'xmlns="urn:schemas-upnp-org:metadata-1-0/DIDL-Lite/">'
                '<container id="S://share_host/music_01/Music/Lossless" '
<<<<<<< HEAD
                'parentID="S:" restricted="true"><dc:title>//share_host/music_01/Music/Lossless'
                "</dc:title><upnp:class>object.container</upnp:class><res "
                'protocolInfo="x-rincon-playlist:*:*:*">x-rincon-playlist:RINCON_XXXXXXXXXXXXX1400'
                "#S://share_host/music_01/Music/Lossless</res></container>"
                '<container id="S://share_host_2/music_01" parentID="S:" restricted="true">'
                "<dc:title>//share_host_2/music_01</dc:title><upnp:class>object.container"
                '</upnp:class><res protocolInfo="x-rincon-playlist:*:*:*">x-rincon-playlist'
                ":RINCON_XXXXXXXXXXXXX1400#S://share_host_2/music_01</res></container></DIDL-Lite>"
=======
                'parentID="S:" restricted="true"><dc:title>//share_host/music_01/Music/'
                "Lossless"
                "</dc:title><upnp:class>object.container</upnp:class><res "
                'protocolInfo="x-rincon-playlist:*:*:*">'
                "x-rincon-playlist:RINCON_XXXXXXXXXXXXX1400"
                "#S://share_host/music_01/Music/Lossless</res></container>"
                '<container id="S://share_host_2/music_01" parentID="S:" '
                'restricted="true">'
                "<dc:title>//share_host_2/music_01</dc:title>"
                "<upnp:class>object.container"
                '</upnp:class><res protocolInfo="x-rincon-playlist:*:*:*">'
                "x-rincon-playlist"
                ":RINCON_XXXXXXXXXXXXX1400#S://share_host_2/music_01</res>"
                "</container></DIDL-Lite>"
>>>>>>> 1cccc4bf
            ),
        }
        results = moco.music_library.list_library_shares()
        assert len(results) == 2
        assert "//share_host/music_01/Music/Lossless" in results
        assert "//share_host_2/music_01" in results

        moco.contentDirectory.Browse.return_value = {
            "TotalMatches": "1",
            "NumberReturned": "1",
            "UpdateID": "0",
            "Result": (
                '<DIDL-Lite xmlns:dc="http://purl.org/dc/elements/1.1/" '
                'xmlns:upnp="urn:schemas-upnp-org:metadata-1-0/upnp/" '
                'xmlns:r="urn:schemas-rinconnetworks-com:metadata-1-0/" '
                'xmlns="urn:schemas-upnp-org:metadata-1-0/DIDL-Lite/">'
<<<<<<< HEAD
                '<container id="S://share_host/music_01/Music/Lossless" parentID="S:" restricted="true">'
                "<dc:title>//share_host/music_01/Music/Lossless</dc:title>"
                '<upnp:class>object.container</upnp:class><res protocolInfo="x-rincon-playlist:*:*:*">'
=======
                '<container id="S://share_host/music_01/Music/Lossless" parentID="S:" '
                'restricted="true">'
                "<dc:title>//share_host/music_01/Music/Lossless</dc:title>"
                "<upnp:class>object.container</upnp:class>"
                '<res protocolInfo="x-rincon-playlist:*:*:*">'
>>>>>>> 1cccc4bf
                "x-rincon-playlist:RINCON_XXXXXXXXXXXXXX400#"
                "S://share_host/music_01/Music/Lossless</res></container></DIDL-Lite>"
            ),
        }
        results = moco.music_library.list_library_shares()
        assert len(results) == 1
        assert "//share_host/music_01/Music/Lossless" in results

        moco.contentDirectory.Browse.return_value = {
            "TotalMatches": "0",
            "NumberReturned": "0",
            "UpdateID": "0",
            "Result": (
                '<DIDL-Lite xmlns:dc="http://purl.org/dc/elements/1.1/" '
                'xmlns:upnp="urn:schemas-upnp-org:metadata-1-0/upnp/" '
                'xmlns:r="urn:schemas-rinconnetworks-com:metadata-1-0/" '
                'xmlns="urn:schemas-upnp-org:metadata-1-0/DIDL-Lite/"/>'
            ),
        }
        results = moco.music_library.list_library_shares()
        assert len(results) == 0

    def test_soco_delete_library_share(self, moco):
        share = "//host/share"
        moco.music_library.delete_library_share(share)
        moco.contentDirectory.DestroyObject.assert_called_once_with(
            [("ObjectID", "S:" + share)]
        )<|MERGE_RESOLUTION|>--- conflicted
+++ resolved
@@ -24,19 +24,11 @@
         "ContentDirectory",
         "ZoneGroupTopology",
     )
-<<<<<<< HEAD
     patchers = [mock.patch("pysonos.core.{}".format(service)) for service in services]
     for patch in patchers:
         patch.start()
     with mock.patch(
         "pysonos.SoCo.is_coordinator", new_callable=mock.PropertyMock
-=======
-    patchers = [mock.patch("soco.core.{}".format(service)) for service in services]
-    for patch in patchers:
-        patch.start()
-    with mock.patch(
-        "soco.SoCo.is_coordinator", new_callable=mock.PropertyMock
->>>>>>> 1cccc4bf
     ) as is_coord:
         is_coord = True
         yield SoCo(IP_ADDR)
@@ -88,16 +80,12 @@
         moco.contentDirectory.Browse.side_effect = None
         moco.contentDirectory.Browse.return_value = {
             "NumberReturned": "0",
-<<<<<<< HEAD
-            "Result": '<DIDL-Lite xmlns:dc="http://purl.org/dc/elements/1.1/" xmlns:upnp="urn:schemas-upnp-org:metadata-1-0/upnp/" xmlns:r="urn:schemas-rinconnetworks-com:metadata-1-0/" xmlns="urn:schemas-upnp-org:metadata-1-0/DIDL-Lite/"></DIDL-Lite>',
-=======
             "Result": (
                 '<DIDL-Lite xmlns:dc="http://purl.org/dc/elements/1.1/" '
                 'xmlns:upnp="urn:schemas-upnp-org:metadata-1-0/upnp/" '
                 'xmlns:r="urn:schemas-rinconnetworks-com:metadata-1-0/" '
                 'xmlns="urn:schemas-upnp-org:metadata-1-0/DIDL-Lite/"></DIDL-Lite>'
             ),
->>>>>>> 1cccc4bf
             "TotalMatches": "0",
             "UpdateID": "0",
         }
@@ -122,9 +110,6 @@
         moco.contentDirectory.Browse.side_effect = None
         moco.contentDirectory.Browse.return_value = {
             "NumberReturned": "2",
-<<<<<<< HEAD
-            "Result": '<DIDL-Lite xmlns:dc="http://purl.org/dc/elements/1.1/" xmlns:ns0="urn:schemas-upnp-org:metadata-1-0/DIDL-Lite/" xmlns:ns2="urn:schemas-upnp-org:metadata-1-0/upnp/"><container id="A:ALBUMARTIST/The%20Artist/First%20Album" parentID="A:ALBUMARTIST/The%20Artist" restricted="true"><dc:title>First Album</dc:title><ns2:class>object.container.album.musicAlbum</ns2:class><res protocolInfo="x-rincon-playlist:*:*:*">x-rincon-playlist:RINCON_000123456789001400#A:ALBUMARTIST/The%20Artist/First%20Album</res><dc:creator>The Artist</dc:creator><ns2:albumArtURI>/getaa?u=x-file-cifs%3a%2f%2fserver%2fThe%2520Artist%2fFirst%2520Album%2ftrack2.mp3&amp;v=432</ns2:albumArtURI></container><container id="A:ALBUMARTIST/The%20Artist/Second%20Album" parentID="A:ALBUMARTIST/The%20Artist" restricted="true"><dc:title>Second Album</dc:title><ns2:class>object.container.album.musicAlbum</ns2:class><res protocolInfo="x-rincon-playlist:*:*:*">x-rincon-playlist:RINCON_000123456789001400#A:ALBUMARTIST/The%20Artist/Second%20Album</res><dc:creator>The Artist</dc:creator><ns2:albumArtURI>/getaa?u=x-file-cifs%3a%2f%2fserver%2fThe%2520Artist%2fSecond%2520Album%2ftrack2.mp3&amp;v=432</ns2:albumArtURI></container></DIDL-Lite>',
-=======
             "Result": (
                 '<DIDL-Lite xmlns:dc="http://purl.org/dc/elements/1.1/" '
                 'xmlns:ns0="urn:schemas-upnp-org:metadata-1-0/DIDL-Lite/" '
@@ -153,7 +138,6 @@
                 "</container>"
                 "</DIDL-Lite>"
             ),
->>>>>>> 1cccc4bf
             "TotalMatches": "2",
             "UpdateID": "0",
         }
@@ -184,9 +168,6 @@
         moco.contentDirectory.Browse.side_effect = None
         moco.contentDirectory.Browse.return_value = {
             "NumberReturned": "3",
-<<<<<<< HEAD
-            "Result": '<DIDL-Lite xmlns:dc="http://purl.org/dc/elements/1.1/" xmlns:ns0="urn:schemas-upnp-org:metadata-1-0/DIDL-Lite/" xmlns:ns1="urn:schemas-upnp-org:metadata-1-0/upnp/"><item id="S://server/The%20Artist/The%20Album/03%20-%20Track%20Title%201.mp3" parentID="A:ALBUMARTIST/The%20Artist/The%20Album" restricted="true"><res protocolInfo="x-file-cifs:*:audio/mpeg:*">x-file-cifs://server/The%20Artist/The%20Album/03%20-%20Track%20Title%201.mp3</res><ns1:albumArtURI>/getaa?u=x-file-cifs%3a%2f%2fserver%2fThe%2520Artist%2fThe%2520Album%2f03%2520-%2520Track%2520Title%25201.mp3&amp;v=432</ns1:albumArtURI><dc:title>Track Title 1</dc:title><ns1:class>object.item.audioItem.musicTrack</ns1:class><dc:creator>The Artist</dc:creator><ns1:album>The Album</ns1:album><ns1:originalTrackNumber>3</ns1:originalTrackNumber></item><item id="S://server/The%20Artist/The%20Album/04%20-%20Track%20Title%202.m4a" parentID="A:ALBUMARTIST/The%20Artist/The%20Album" restricted="true"><res protocolInfo="x-file-cifs:*:audio/mp4:*">x-file-cifs://server/The%20Artist/The%20Album/04%20-%20Track%20Title%202.m4a</res><ns1:albumArtURI>/getaa?u=x-file-cifs%3a%2f%2fserver%2fThe%2520Artist%2fThe%2520Album%2f04%2520-%2520Track%2520Title%25202.m4a&amp;v=432</ns1:albumArtURI><dc:title>Track Title 2</dc:title><ns1:class>object.item.audioItem.musicTrack</ns1:class><dc:creator>The Artist</dc:creator><ns1:album>The Album</ns1:album><ns1:originalTrackNumber>4</ns1:originalTrackNumber></item><item id="S://server/The%20Artist/The%20Album/05%20-%20Track%20Title%203.mp3" parentID="A:ALBUMARTIST/The%20Artist/The%20Album" restricted="true"><res protocolInfo="x-file-cifs:*:audio/mpeg:*">x-file-cifs://server/The%20Artist/The%20Album/05%20-%20Track%20Title%203.mp3</res><ns1:albumArtURI>/getaa?u=x-file-cifs%3a%2f%2fserver%2fThe%2520Artist%2fThe%2520Album%2f05%2520-%2520Track%2520Title%25203.mp3&amp;v=432</ns1:albumArtURI><dc:title>Track Title 3</dc:title><ns1:class>object.item.audioItem.musicTrack</ns1:class><dc:creator>The Artist</dc:creator><ns1:album>The Album</ns1:album><ns1:originalTrackNumber>5</ns1:originalTrackNumber></item></DIDL-Lite>',
-=======
             "Result": (
                 '<DIDL-Lite xmlns:dc="http://purl.org/dc/elements/1.1/" '
                 'xmlns:ns0="urn:schemas-upnp-org:metadata-1-0/DIDL-Lite/" '
@@ -236,7 +217,6 @@
                 "</item>"
                 "</DIDL-Lite>"
             ),
->>>>>>> 1cccc4bf
             "TotalMatches": "3",
             "UpdateID": "0",
         }
@@ -303,16 +283,6 @@
                 'xmlns:r="urn:schemas-rinconnetworks-com:metadata-1-0/" '
                 'xmlns="urn:schemas-upnp-org:metadata-1-0/DIDL-Lite/">'
                 '<container id="S://share_host/music_01/Music/Lossless" '
-<<<<<<< HEAD
-                'parentID="S:" restricted="true"><dc:title>//share_host/music_01/Music/Lossless'
-                "</dc:title><upnp:class>object.container</upnp:class><res "
-                'protocolInfo="x-rincon-playlist:*:*:*">x-rincon-playlist:RINCON_XXXXXXXXXXXXX1400'
-                "#S://share_host/music_01/Music/Lossless</res></container>"
-                '<container id="S://share_host_2/music_01" parentID="S:" restricted="true">'
-                "<dc:title>//share_host_2/music_01</dc:title><upnp:class>object.container"
-                '</upnp:class><res protocolInfo="x-rincon-playlist:*:*:*">x-rincon-playlist'
-                ":RINCON_XXXXXXXXXXXXX1400#S://share_host_2/music_01</res></container></DIDL-Lite>"
-=======
                 'parentID="S:" restricted="true"><dc:title>//share_host/music_01/Music/'
                 "Lossless"
                 "</dc:title><upnp:class>object.container</upnp:class><res "
@@ -327,7 +297,6 @@
                 "x-rincon-playlist"
                 ":RINCON_XXXXXXXXXXXXX1400#S://share_host_2/music_01</res>"
                 "</container></DIDL-Lite>"
->>>>>>> 1cccc4bf
             ),
         }
         results = moco.music_library.list_library_shares()
@@ -344,17 +313,11 @@
                 'xmlns:upnp="urn:schemas-upnp-org:metadata-1-0/upnp/" '
                 'xmlns:r="urn:schemas-rinconnetworks-com:metadata-1-0/" '
                 'xmlns="urn:schemas-upnp-org:metadata-1-0/DIDL-Lite/">'
-<<<<<<< HEAD
-                '<container id="S://share_host/music_01/Music/Lossless" parentID="S:" restricted="true">'
-                "<dc:title>//share_host/music_01/Music/Lossless</dc:title>"
-                '<upnp:class>object.container</upnp:class><res protocolInfo="x-rincon-playlist:*:*:*">'
-=======
                 '<container id="S://share_host/music_01/Music/Lossless" parentID="S:" '
                 'restricted="true">'
                 "<dc:title>//share_host/music_01/Music/Lossless</dc:title>"
                 "<upnp:class>object.container</upnp:class>"
                 '<res protocolInfo="x-rincon-playlist:*:*:*">'
->>>>>>> 1cccc4bf
                 "x-rincon-playlist:RINCON_XXXXXXXXXXXXXX400#"
                 "S://share_host/music_01/Music/Lossless</res></container></DIDL-Lite>"
             ),
